--- conflicted
+++ resolved
@@ -130,22 +130,6 @@
                 str = bstr_cut(str, next);
             }
             // Interpret parameters. Explicitly ignore unknown ones.
-<<<<<<< HEAD
-            if (bstr_equals0(name, "file")) {
-                p.filename = bstrto0(tl, val);
-            } else if (bstr_equals0(name, "start")) {
-                if (!parse_time(val, &p.offset))
-                    goto error;
-                p.offset_set = true;
-            } else if (bstr_equals0(name, "length")) {
-                if (!parse_time(val, &p.length))
-                    goto error;
-            } else if (bstr_equals0(name, "timestamps")) {
-                if (bstr_equals0(val, "chapters"))
-                    p.chapter_ts = true;
-            } else if (bstr_equals0(name, "title")) {
-                p.title = bstrto0(tl, val);
-=======
             if (is_header) {
                 if (bstr_equals0(name, "type")) {
                     f_type = val;
@@ -165,8 +149,9 @@
                 } else if (bstr_equals0(name, "timestamps")) {
                     if (bstr_equals0(val, "chapters"))
                         p.chapter_ts = true;
+                } else if (bstr_equals0(name, "title")) {
+                    p.title = bstrto0(tl, val);
                 }
->>>>>>> b12cd406
             }
             nparam++;
             if (!bstr_eatstart0(&str, ","))
@@ -346,33 +331,19 @@
                 }
             }
 
-<<<<<<< HEAD
-            // Add a chapter between each file.
-            struct demux_chapter ch = {
-                .pts = starttime,
-                .metadata = talloc_zero(tl, struct mp_tags),
-            };
-            mp_tags_set_str(ch.metadata, "title", part->title ? part->title : part->filename);
-            MP_TARRAY_APPEND(tl, tl->chapters, tl->num_chapters, ch);
-
-            // Also copy the source file's chapters for the relevant parts
-            copy_chapters(&tl->chapters, &tl->num_chapters, source, part->offset,
-                          part->length, starttime);
-=======
             if (!parts->disable_chapters) {
                 // Add a chapter between each file.
                 struct demux_chapter ch = {
                     .pts = starttime,
                     .metadata = talloc_zero(tl, struct mp_tags),
                 };
-                mp_tags_set_str(ch.metadata, "title", part->filename);
+                mp_tags_set_str(ch.metadata, "title", part->title ? part->title : part->filename);
                 MP_TARRAY_APPEND(root, root->chapters, root->num_chapters, ch);
 
                 // Also copy the source file's chapters for the relevant parts
                 copy_chapters(&root->chapters, &root->num_chapters, source,
                               part->offset, part->length, starttime);
             }
->>>>>>> b12cd406
         }
 
         tl->parts[n] = (struct timeline_part) {
