--- conflicted
+++ resolved
@@ -297,51 +297,23 @@
         return VO_TRUE;
     case VOCTRL_GET_EQUALIZER:
         {
-<<<<<<< HEAD
             struct voctrl_get_equalizer_args *args = data;
-            if (strcasecmp(args->name, "contrast") == 0)
-            {
+            if (strcasecmp(args->name, "contrast") == 0) {
                 *args->valueptr = eq_contrast;
             }
-            else if (strcasecmp(args->name, "brightness") == 0)
-            {
+            else if (strcasecmp(args->name, "brightness") == 0) {
                 *args->valueptr = eq_brightness;
-=======
-            va_list va;
-            int *value;
-            va_start(va, data);
-            value = va_arg(va, int *);
-            va_end(va);
-            if (strcasecmp(data, "contrast") == 0) {
-                *value = eq_contrast;
-            } else if (strcasecmp(data, "brightness") == 0) {
-                *value = eq_brightness;
->>>>>>> eb6fc7e9
             }
         }
         return VO_TRUE;
     case VOCTRL_SET_EQUALIZER:
         {
-<<<<<<< HEAD
             struct voctrl_set_equalizer_args *args = data;
-            if (strcasecmp(args->name, "contrast") == 0)
-            {
+            if (strcasecmp(args->name, "contrast") == 0) {
                 contrast_set(args->value);
             }
-            else if (strcasecmp(args->name, "brightness") == 0)
-            {
+            else if (strcasecmp(args->name, "brightness") == 0) {
                 brightness_set(args->value);
-=======
-            va_list va;
-            int value;
-            va_start(va, data);
-            value = va_arg(va, int);
-            va_end(va);
-            if (strcasecmp(data, "contrast") == 0) {
-                contrast_set(value);
-            } else if (strcasecmp(data, "brightness") == 0) {
-                brightness_set(value);
->>>>>>> eb6fc7e9
             }
         }
         return VO_TRUE;
