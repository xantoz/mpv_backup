/*
 * ALSA 0.9.x-1.x audio output driver
 *
 * Copyright (C) 2004 Alex Beregszaszi
 *
 * modified for real ALSA 0.9.0 support by Zsolt Barat <joy@streamminister.de>
 * additional AC-3 passthrough support by Andy Lo A Foe <andy@alsaplayer.org>
 * 08/22/2002 iec958-init rewritten and merged with common init, zsolt
 * 04/13/2004 merged with ao_alsa1.x, fixes provided by Jindrich Makovicka
 * 04/25/2004 printfs converted to mp_msg, Zsolt.
 *
 * This file is part of MPlayer.
 *
 * MPlayer is free software; you can redistribute it and/or modify
 * it under the terms of the GNU General Public License as published by
 * the Free Software Foundation; either version 2 of the License, or
 * (at your option) any later version.
 *
 * MPlayer is distributed in the hope that it will be useful,
 * but WITHOUT ANY WARRANTY; without even the implied warranty of
 * MERCHANTABILITY or FITNESS FOR A PARTICULAR PURPOSE.  See the
 * GNU General Public License for more details.
 *
 * You should have received a copy of the GNU General Public License along
 * with MPlayer; if not, write to the Free Software Foundation, Inc.,
 * 51 Franklin Street, Fifth Floor, Boston, MA 02110-1301 USA.
 */

#include <errno.h>
#include <sys/time.h>
#include <stdlib.h>
#include <stdarg.h>
#include <ctype.h>
#include <math.h>
#include <string.h>
#include <alloca.h>

#include "config.h"
#include "subopt-helper.h"
#include "mixer.h"
#include "mp_msg.h"

#define ALSA_PCM_NEW_HW_PARAMS_API
#define ALSA_PCM_NEW_SW_PARAMS_API

#include <alsa/asoundlib.h>

#include "audio_out.h"
#include "audio_out_internal.h"
#include "libaf/af_format.h"

static const ao_info_t info =
{
    "ALSA-0.9.x-1.x audio output",
    "alsa",
    "Alex Beregszaszi, Zsolt Barat <joy@streamminister.de>",
    "under development"
};

LIBAO_EXTERN(alsa)

static snd_pcm_t *alsa_handler;
static snd_pcm_format_t alsa_format;
static snd_pcm_hw_params_t *alsa_hwparams;
static snd_pcm_sw_params_t *alsa_swparams;

#define BUFFER_TIME 500000  // 0.5 s
#define FRAGCOUNT 16

static size_t bytes_per_sample;

static int alsa_can_pause;
static snd_pcm_sframes_t prepause_frames;

#define ALSA_DEVICE_SIZE 256

static void alsa_error_handler(const char *file, int line, const char *function,
			       int err, const char *format, ...)
{
  char tmp[0xc00];
  va_list va;

  va_start(va, format);
  vsnprintf(tmp, sizeof tmp, format, va);
  va_end(va);
  tmp[sizeof tmp - 1] = '\0';

  if (err)
    mp_msg(MSGT_AO, MSGL_ERR, "[AO_ALSA] alsa-lib: %s:%i:(%s) %s: %s\n",
	   file, line, function, tmp, snd_strerror(err));
  else
    mp_msg(MSGT_AO, MSGL_ERR, "[AO_ALSA] alsa-lib: %s:%i:(%s) %s\n",
	   file, line, function, tmp);
}

/* to set/get/query special features/parameters */
static int control(int cmd, void *arg)
{
  switch(cmd) {
<<<<<<< HEAD
  case AOCONTROL_QUERY_FORMAT:
    return CONTROL_TRUE;
=======
>>>>>>> b711624e
  case AOCONTROL_GET_MUTE:
  case AOCONTROL_SET_MUTE:
  case AOCONTROL_GET_VOLUME:
  case AOCONTROL_SET_VOLUME:
    {
      int err;
      snd_mixer_t *handle;
      snd_mixer_elem_t *elem;
      snd_mixer_selem_id_t *sid;

      char *mix_name = "Master";
      char *card = "default";
      int mix_index = 0;

      long pmin, pmax;
      long get_vol, set_vol;
      float f_multi;

      if(AF_FORMAT_IS_AC3(ao_data.format))
	return CONTROL_TRUE;

      if(mixer_channel) {
	 char *test_mix_index;

	 mix_name = strdup(mixer_channel);
	 if ((test_mix_index = strchr(mix_name, ','))){
		*test_mix_index = 0;
		test_mix_index++;
		mix_index = strtol(test_mix_index, &test_mix_index, 0);

		if (*test_mix_index){
		  mp_tmsg(MSGT_AO,MSGL_ERR,
		    "[AO_ALSA] Invalid mixer index. Defaulting to 0.\n");
		  mix_index = 0 ;
		}
	 }
      }
      if(mixer_device) card = mixer_device;

      //allocate simple id
      snd_mixer_selem_id_alloca(&sid);

      //sets simple-mixer index and name
      snd_mixer_selem_id_set_index(sid, mix_index);
      snd_mixer_selem_id_set_name(sid, mix_name);

      if (mixer_channel) {
	free(mix_name);
	mix_name = NULL;
      }

      if ((err = snd_mixer_open(&handle, 0)) < 0) {
	mp_tmsg(MSGT_AO,MSGL_ERR,"[AO_ALSA] Mixer open error: %s\n", snd_strerror(err));
	return CONTROL_ERROR;
      }

      if ((err = snd_mixer_attach(handle, card)) < 0) {
	mp_tmsg(MSGT_AO,MSGL_ERR,"[AO_ALSA] Mixer attach %s error: %s\n",
	       card, snd_strerror(err));
	snd_mixer_close(handle);
	return CONTROL_ERROR;
      }

      if ((err = snd_mixer_selem_register(handle, NULL, NULL)) < 0) {
	mp_tmsg(MSGT_AO,MSGL_ERR,"[AO_ALSA] Mixer register error: %s\n", snd_strerror(err));
	snd_mixer_close(handle);
	return CONTROL_ERROR;
      }
      err = snd_mixer_load(handle);
      if (err < 0) {
	mp_tmsg(MSGT_AO,MSGL_ERR,"[AO_ALSA] Mixer load error: %s\n", snd_strerror(err));
	snd_mixer_close(handle);
	return CONTROL_ERROR;
      }

      elem = snd_mixer_find_selem(handle, sid);
      if (!elem) {
	mp_tmsg(MSGT_AO,MSGL_ERR,"[AO_ALSA] Unable to find simple control '%s',%i.\n",
	       snd_mixer_selem_id_get_name(sid), snd_mixer_selem_id_get_index(sid));
	snd_mixer_close(handle);
	return CONTROL_ERROR;
	}

      snd_mixer_selem_get_playback_volume_range(elem,&pmin,&pmax);
      f_multi = (100 / (float)(pmax - pmin));

      switch (cmd) {
      case AOCONTROL_SET_VOLUME: {
<<<<<<< HEAD
=======
        ao_control_vol_t *vol = arg;
>>>>>>> b711624e
	set_vol = vol->left / f_multi + pmin + 0.5;

	//setting channels
	if ((err = snd_mixer_selem_set_playback_volume(elem, SND_MIXER_SCHN_FRONT_LEFT, set_vol)) < 0) {
	  mp_tmsg(MSGT_AO,MSGL_ERR,"[AO_ALSA] Error setting left channel, %s\n",
		 snd_strerror(err));
	  goto mixer_error;
	}
	mp_msg(MSGT_AO,MSGL_DBG2,"left=%li, ", set_vol);

	set_vol = vol->right / f_multi + pmin + 0.5;

	if ((err = snd_mixer_selem_set_playback_volume(elem, SND_MIXER_SCHN_FRONT_RIGHT, set_vol)) < 0) {
	  mp_tmsg(MSGT_AO,MSGL_ERR,"[AO_ALSA] Error setting right channel, %s\n",
		 snd_strerror(err));
	  goto mixer_error;
	}
	mp_msg(MSGT_AO,MSGL_DBG2,"right=%li, pmin=%li, pmax=%li, mult=%f\n",
	       set_vol, pmin, pmax, f_multi);
        break;
      }
      case AOCONTROL_GET_VOLUME: {
<<<<<<< HEAD
=======
        ao_control_vol_t *vol = arg;
>>>>>>> b711624e
        snd_mixer_selem_get_playback_volume(elem, SND_MIXER_SCHN_FRONT_LEFT, &get_vol);
        vol->left = (get_vol - pmin) * f_multi;
        snd_mixer_selem_get_playback_volume(elem, SND_MIXER_SCHN_FRONT_RIGHT, &get_vol);
        vol->right = (get_vol - pmin) * f_multi;
        mp_msg(MSGT_AO,MSGL_DBG2,"left=%f, right=%f\n",vol->left,vol->right);
        break;
      }
      case AOCONTROL_SET_MUTE: {
<<<<<<< HEAD
	if (!snd_mixer_selem_has_playback_switch(elem))
          goto mixer_error;
        bool m_l = vol->left == 0.0f, m_r = vol->right == 0.0f;
        if (snd_mixer_selem_has_playback_switch_joined(elem)) {
	  m_l = m_l || m_r;
	} else {
	  snd_mixer_selem_set_playback_switch(elem, SND_MIXER_SCHN_FRONT_RIGHT, !m_r);
	}
	snd_mixer_selem_set_playback_switch(elem, SND_MIXER_SCHN_FRONT_LEFT, !m_l);
	break;
      }
      case AOCONTROL_GET_MUTE: {
        if (!snd_mixer_selem_has_playback_switch(elem))
          goto mixer_error;
        int tmp = 1;
        snd_mixer_selem_get_playback_switch(elem, SND_MIXER_SCHN_FRONT_LEFT, &tmp);
        vol->left = tmp ? 1.0f : 0.0f;
        if (snd_mixer_selem_has_playback_switch_joined(elem)) {
          vol->right = vol->left;
        } else {
          snd_mixer_selem_get_playback_switch(elem, SND_MIXER_SCHN_FRONT_RIGHT, &tmp);
          vol->right = tmp ? 1.0f : 0.0f;
=======
        bool *mute = arg;
	if (!snd_mixer_selem_has_playback_switch(elem))
          goto mixer_error;
        if (!snd_mixer_selem_has_playback_switch_joined(elem)) {
            snd_mixer_selem_set_playback_switch(
                elem, SND_MIXER_SCHN_FRONT_RIGHT, !*mute);
	}
	snd_mixer_selem_set_playback_switch(elem, SND_MIXER_SCHN_FRONT_LEFT,
                                            !*mute);
	break;
      }
      case AOCONTROL_GET_MUTE: {
        bool *mute = arg;
        if (!snd_mixer_selem_has_playback_switch(elem))
          goto mixer_error;
        int tmp = 1;
        snd_mixer_selem_get_playback_switch(elem, SND_MIXER_SCHN_FRONT_LEFT,
                                            &tmp);
        *mute = !tmp;
        if (!snd_mixer_selem_has_playback_switch_joined(elem)) {
            snd_mixer_selem_get_playback_switch(
                elem, SND_MIXER_SCHN_FRONT_RIGHT, &tmp);
            *mute &= !tmp;
>>>>>>> b711624e
        }
        break;
      }
      }
      snd_mixer_close(handle);
      return CONTROL_OK;
    mixer_error:
      snd_mixer_close(handle);
      return CONTROL_ERROR;
    }

  } //end switch
  return CONTROL_UNKNOWN;
}

static void parse_device (char *dest, const char *src, int len)
{
  char *tmp;
  memmove(dest, src, len);
  dest[len] = 0;
  while ((tmp = strrchr(dest, '.')))
    tmp[0] = ',';
  while ((tmp = strrchr(dest, '=')))
    tmp[0] = ':';
}

static void print_help (void)
{
  mp_tmsg (MSGT_AO, MSGL_FATAL,
    "\n[AO_ALSA] -ao alsa commandline help:\n"\
    "[AO_ALSA] Example: mplayer -ao alsa:device=hw=0.3\n"\
    "[AO_ALSA]   Sets first card fourth hardware device.\n\n"\
    "[AO_ALSA] Options:\n"\
    "[AO_ALSA]   noblock\n"\
    "[AO_ALSA]     Opens device in non-blocking mode.\n"\
    "[AO_ALSA]   device=<device-name>\n"\
    "[AO_ALSA]     Sets device (change , to . and : to =)\n");
}

static int str_maxlen(void *strp) {
  strarg_t *str = strp;
  return str->len <= ALSA_DEVICE_SIZE;
}

static int try_open_device(const char *device, int open_mode, int try_ac3)
{
  int err, len;
  char *ac3_device, *args;

  if (try_ac3) {
    /* to set the non-audio bit, use AES0=6 */
    len = strlen(device);
    ac3_device = malloc(len + 7 + 1);
    if (!ac3_device)
      return -ENOMEM;
    strcpy(ac3_device, device);
    args = strchr(ac3_device, ':');
    if (!args) {
      /* no existing parameters: add it behind device name */
      strcat(ac3_device, ":AES0=6");
    } else {
      do
	++args;
      while (isspace(*args));
      if (*args == '\0') {
	/* ":" but no parameters */
	strcat(ac3_device, "AES0=6");
      } else if (*args != '{') {
	/* a simple list of parameters: add it at the end of the list */
	strcat(ac3_device, ",AES0=6");
      } else {
	/* parameters in config syntax: add it inside the { } block */
	do
	  --len;
	while (len > 0 && isspace(ac3_device[len]));
	if (ac3_device[len] == '}')
	  strcpy(ac3_device + len, " AES0=6}");
      }
    }
    err = snd_pcm_open(&alsa_handler, ac3_device, SND_PCM_STREAM_PLAYBACK,
		       open_mode);
    free(ac3_device);
    if (!err)
      return 0;
  }
  return snd_pcm_open(&alsa_handler, device, SND_PCM_STREAM_PLAYBACK,
                      open_mode);
}

/*
    open & setup audio device
    return: 1=success 0=fail
*/
static int init(int rate_hz, int channels, int format, int flags)
{
    int err;
    int block;
    strarg_t device;
    snd_pcm_uframes_t chunk_size;
    snd_pcm_uframes_t bufsize;
    snd_pcm_uframes_t boundary;
    const opt_t subopts[] = {
      {"block", OPT_ARG_BOOL, &block, NULL},
      {"device", OPT_ARG_STR, &device, str_maxlen},
      {NULL}
    };

    char alsa_device[ALSA_DEVICE_SIZE + 1];
    // make sure alsa_device is null-terminated even when using strncpy etc.
    memset(alsa_device, 0, ALSA_DEVICE_SIZE + 1);

    mp_msg(MSGT_AO,MSGL_V,"alsa-init: requested format: %d Hz, %d channels, %x\n", rate_hz,
	channels, format);
    alsa_handler = NULL;
    mp_msg(MSGT_AO,MSGL_V,"alsa-init: using ALSA %s\n", snd_asoundlib_version());

    prepause_frames = 0;

    snd_lib_error_set_handler(alsa_error_handler);

    ao_data.samplerate = rate_hz;
    ao_data.format = format;
    ao_data.channels = channels;

    switch (format)
      {
      case AF_FORMAT_S8:
	alsa_format = SND_PCM_FORMAT_S8;
	break;
      case AF_FORMAT_U8:
	alsa_format = SND_PCM_FORMAT_U8;
	break;
      case AF_FORMAT_U16_LE:
	alsa_format = SND_PCM_FORMAT_U16_LE;
	break;
      case AF_FORMAT_U16_BE:
	alsa_format = SND_PCM_FORMAT_U16_BE;
	break;
      case AF_FORMAT_AC3_LE:
      case AF_FORMAT_S16_LE:
	alsa_format = SND_PCM_FORMAT_S16_LE;
	break;
      case AF_FORMAT_AC3_BE:
      case AF_FORMAT_S16_BE:
	alsa_format = SND_PCM_FORMAT_S16_BE;
	break;
      case AF_FORMAT_U32_LE:
	alsa_format = SND_PCM_FORMAT_U32_LE;
	break;
      case AF_FORMAT_U32_BE:
	alsa_format = SND_PCM_FORMAT_U32_BE;
	break;
      case AF_FORMAT_S32_LE:
	alsa_format = SND_PCM_FORMAT_S32_LE;
	break;
      case AF_FORMAT_S32_BE:
	alsa_format = SND_PCM_FORMAT_S32_BE;
	break;
      case AF_FORMAT_U24_LE:
	alsa_format = SND_PCM_FORMAT_U24_3LE;
	break;
      case AF_FORMAT_U24_BE:
	alsa_format = SND_PCM_FORMAT_U24_3BE;
	break;
      case AF_FORMAT_S24_LE:
	alsa_format = SND_PCM_FORMAT_S24_3LE;
	break;
      case AF_FORMAT_S24_BE:
	alsa_format = SND_PCM_FORMAT_S24_3BE;
	break;
      case AF_FORMAT_FLOAT_LE:
	alsa_format = SND_PCM_FORMAT_FLOAT_LE;
	break;
      case AF_FORMAT_FLOAT_BE:
	alsa_format = SND_PCM_FORMAT_FLOAT_BE;
	break;
      case AF_FORMAT_MU_LAW:
	alsa_format = SND_PCM_FORMAT_MU_LAW;
	break;
      case AF_FORMAT_A_LAW:
	alsa_format = SND_PCM_FORMAT_A_LAW;
	break;

      default:
	alsa_format = SND_PCM_FORMAT_MPEG; //? default should be -1
	break;
      }

    //subdevice parsing
    // set defaults
    block = 1;
    /* switch for spdif
     * sets opening sequence for SPDIF
     * sets also the playback and other switches 'on the fly'
     * while opening the abstract alias for the spdif subdevice
     * 'iec958'
     */
    if (AF_FORMAT_IS_AC3(format)) {
	device.str = "iec958";
	mp_msg(MSGT_AO,MSGL_V,"alsa-spdif-init: playing AC3, %i channels\n", channels);
    }
  else
        /* in any case for multichannel playback we should select
         * appropriate device
         */
        switch (channels) {
	case 1:
	case 2:
	  device.str = "default";
	  mp_msg(MSGT_AO,MSGL_V,"alsa-init: setup for 1/2 channel(s)\n");
	  break;
	case 4:
	  if (alsa_format == SND_PCM_FORMAT_FLOAT_LE)
	    // hack - use the converter plugin
	    device.str = "plug:surround40";
	  else
	    device.str = "surround40";
	  mp_msg(MSGT_AO,MSGL_V,"alsa-init: device set to surround40\n");
	  break;
	case 6:
	  if (alsa_format == SND_PCM_FORMAT_FLOAT_LE)
	    device.str = "plug:surround51";
	  else
	    device.str = "surround51";
	  mp_msg(MSGT_AO,MSGL_V,"alsa-init: device set to surround51\n");
	  break;
	case 8:
	  if (alsa_format == SND_PCM_FORMAT_FLOAT_LE)
	    device.str = "plug:surround71";
	  else
	    device.str = "surround71";
	  mp_msg(MSGT_AO,MSGL_V,"alsa-init: device set to surround71\n");
	  break;
	default:
	  device.str = "default";
	  mp_tmsg(MSGT_AO,MSGL_ERR,"[AO_ALSA] %d channels are not supported.\n",channels);
        }
    device.len = strlen(device.str);
    if (subopt_parse(ao_subdevice, subopts) != 0) {
        print_help();
        return 0;
    }
    parse_device(alsa_device, device.str, device.len);

    mp_msg(MSGT_AO,MSGL_V,"alsa-init: using device %s\n", alsa_device);

    if (!alsa_handler) {
      int open_mode = block ? 0 : SND_PCM_NONBLOCK;
      int isac3 =  AF_FORMAT_IS_AC3(format);
      //modes = 0, SND_PCM_NONBLOCK, SND_PCM_ASYNC
      if ((err = try_open_device(alsa_device, open_mode, isac3)) < 0)
	{
	  if (err != -EBUSY && !block) {
	    mp_tmsg(MSGT_AO,MSGL_INFO,"[AO_ALSA] Open in nonblock-mode failed, trying to open in block-mode.\n");
	    if ((err = try_open_device(alsa_device, 0, isac3)) < 0) {
	      mp_tmsg(MSGT_AO,MSGL_ERR,"[AO_ALSA] Playback open error: %s\n", snd_strerror(err));
	      return 0;
	    }
	  } else {
	    mp_tmsg(MSGT_AO,MSGL_ERR,"[AO_ALSA] Playback open error: %s\n", snd_strerror(err));
	    return 0;
	  }
	}

      if ((err = snd_pcm_nonblock(alsa_handler, 0)) < 0) {
         mp_tmsg(MSGT_AO,MSGL_ERR,"[AL_ALSA] Error setting block-mode %s.\n", snd_strerror(err));
      } else {
	mp_msg(MSGT_AO,MSGL_V,"alsa-init: pcm opened in blocking mode\n");
      }

      snd_pcm_hw_params_alloca(&alsa_hwparams);
      snd_pcm_sw_params_alloca(&alsa_swparams);

      // setting hw-parameters
      if ((err = snd_pcm_hw_params_any(alsa_handler, alsa_hwparams)) < 0)
	{
	  mp_tmsg(MSGT_AO,MSGL_ERR,"[AO_ALSA] Unable to get initial parameters: %s\n",
		 snd_strerror(err));
	  return 0;
	}

      err = snd_pcm_hw_params_set_access(alsa_handler, alsa_hwparams,
					 SND_PCM_ACCESS_RW_INTERLEAVED);
      if (err < 0) {
	mp_tmsg(MSGT_AO,MSGL_ERR,"[AO_ALSA] Unable to set access type: %s\n",
	       snd_strerror(err));
	return 0;
      }

      /* workaround for nonsupported formats
	 sets default format to S16_LE if the given formats aren't supported */
      if ((err = snd_pcm_hw_params_test_format(alsa_handler, alsa_hwparams,
                                             alsa_format)) < 0)
      {
         mp_tmsg(MSGT_AO,MSGL_INFO,
		"[AO_ALSA] Format %s is not supported by hardware, trying default.\n", af_fmt2str_short(format));
         alsa_format = SND_PCM_FORMAT_S16_LE;
         if (AF_FORMAT_IS_AC3(ao_data.format))
           ao_data.format = AF_FORMAT_AC3_LE;
         else
         ao_data.format = AF_FORMAT_S16_LE;
      }

      if ((err = snd_pcm_hw_params_set_format(alsa_handler, alsa_hwparams,
					      alsa_format)) < 0)
	{
	  mp_tmsg(MSGT_AO,MSGL_ERR,"[AO_ALSA] Unable to set format: %s\n",
		 snd_strerror(err));
	  return 0;
	}

      if ((err = snd_pcm_hw_params_set_channels_near(alsa_handler, alsa_hwparams,
						     &ao_data.channels)) < 0)
	{
	  mp_tmsg(MSGT_AO,MSGL_ERR,"[AO_ALSA] Unable to set channels: %s\n",
		 snd_strerror(err));
	  return 0;
	}

      /* workaround for buggy rate plugin (should be fixed in ALSA 1.0.11)
         prefer our own resampler, since that allows users to choose the resampler,
         even per file if desired */
      if ((err = snd_pcm_hw_params_set_rate_resample(alsa_handler, alsa_hwparams,
						     0)) < 0)
	{
	  mp_tmsg(MSGT_AO,MSGL_ERR,"[AO_ALSA] Unable to disable resampling: %s\n",
		 snd_strerror(err));
	  return 0;
	}

      if ((err = snd_pcm_hw_params_set_rate_near(alsa_handler, alsa_hwparams,
						 &ao_data.samplerate, NULL)) < 0)
        {
	  mp_tmsg(MSGT_AO,MSGL_ERR,"[AO_ALSA] Unable to set samplerate-2: %s\n",
		 snd_strerror(err));
	  return 0;
        }

      bytes_per_sample = af_fmt2bits(ao_data.format) / 8;
      bytes_per_sample *= ao_data.channels;
      ao_data.bps = ao_data.samplerate * bytes_per_sample;

	if ((err = snd_pcm_hw_params_set_buffer_time_near(alsa_handler, alsa_hwparams,
							  &(unsigned int){BUFFER_TIME}, NULL)) < 0)
	  {
	    mp_tmsg(MSGT_AO,MSGL_ERR,"[AO_ALSA] Unable to set buffer time near: %s\n",
		   snd_strerror(err));
	    return 0;
	  }

	if ((err = snd_pcm_hw_params_set_periods_near(alsa_handler, alsa_hwparams,
						      &(unsigned int){FRAGCOUNT}, NULL)) < 0) {
	  mp_tmsg(MSGT_AO,MSGL_ERR,"[AO_ALSA] Unable to set periods: %s\n",
		 snd_strerror(err));
	  return 0;
	}

      /* finally install hardware parameters */
      if ((err = snd_pcm_hw_params(alsa_handler, alsa_hwparams)) < 0)
	{
	  mp_tmsg(MSGT_AO,MSGL_ERR,"[AO_ALSA] Unable to set hw-parameters: %s\n",
		 snd_strerror(err));
	  return 0;
	}
      // end setting hw-params


      // gets buffersize for control
      if ((err = snd_pcm_hw_params_get_buffer_size(alsa_hwparams, &bufsize)) < 0)
	{
	  mp_tmsg(MSGT_AO,MSGL_ERR,"[AO_ALSA] Unable to get buffersize: %s\n", snd_strerror(err));
	  return 0;
	}
      else {
	ao_data.buffersize = bufsize * bytes_per_sample;
	  mp_msg(MSGT_AO,MSGL_V,"alsa-init: got buffersize=%i\n", ao_data.buffersize);
      }

      if ((err = snd_pcm_hw_params_get_period_size(alsa_hwparams, &chunk_size, NULL)) < 0) {
	mp_tmsg(MSGT_AO,MSGL_ERR,"[AO ALSA] Unable to get period size: %s\n", snd_strerror(err));
	return 0;
      } else {
	mp_msg(MSGT_AO,MSGL_V,"alsa-init: got period size %li\n", chunk_size);
      }
      ao_data.outburst = chunk_size * bytes_per_sample;

      /* setting software parameters */
      if ((err = snd_pcm_sw_params_current(alsa_handler, alsa_swparams)) < 0) {
	mp_tmsg(MSGT_AO,MSGL_ERR,"[AO_ALSA] Unable to get sw-parameters: %s\n",
	       snd_strerror(err));
	return 0;
      }
      if ((err = snd_pcm_sw_params_get_boundary(alsa_swparams, &boundary)) < 0) {
	mp_tmsg(MSGT_AO,MSGL_ERR,"[AO_ALSA] Unable to get boundary: %s\n",
	       snd_strerror(err));
	return 0;
      }
      /* start playing when one period has been written */
      if ((err = snd_pcm_sw_params_set_start_threshold(alsa_handler, alsa_swparams, chunk_size)) < 0) {
	mp_tmsg(MSGT_AO,MSGL_ERR,"[AO_ALSA] Unable to set start threshold: %s\n",
	       snd_strerror(err));
	return 0;
      }
      /* disable underrun reporting */
      if ((err = snd_pcm_sw_params_set_stop_threshold(alsa_handler, alsa_swparams, boundary)) < 0) {
	mp_tmsg(MSGT_AO,MSGL_ERR,"[AO_ALSA] Unable to set stop threshold: %s\n",
	       snd_strerror(err));
	return 0;
      }
      /* play silence when there is an underrun */
      if ((err = snd_pcm_sw_params_set_silence_size(alsa_handler, alsa_swparams, boundary)) < 0) {
	mp_tmsg(MSGT_AO,MSGL_ERR,"[AO_ALSA] Unable to set silence size: %s\n",
	       snd_strerror(err));
	return 0;
      }
      if ((err = snd_pcm_sw_params(alsa_handler, alsa_swparams)) < 0) {
	mp_tmsg(MSGT_AO,MSGL_ERR,"[AO_ALSA] Unable to get sw-parameters: %s\n",
	       snd_strerror(err));
	return 0;
      }
      /* end setting sw-params */

      mp_msg(MSGT_AO,MSGL_V,"alsa: %d Hz/%d channels/%d bpf/%d bytes buffer/%s\n",
	     ao_data.samplerate, ao_data.channels, (int)bytes_per_sample, ao_data.buffersize,
	     snd_pcm_format_description(alsa_format));

    } // end switch alsa_handler (spdif)
    alsa_can_pause = snd_pcm_hw_params_can_pause(alsa_hwparams);
    return 1;
} // end init


/* close audio device */
static void uninit(int immed)
{

  if (alsa_handler) {
    int err;

    if (!immed)
      snd_pcm_drain(alsa_handler);

    if ((err = snd_pcm_close(alsa_handler)) < 0)
      {
	mp_tmsg(MSGT_AO,MSGL_ERR,"[AO_ALSA] pcm close error: %s\n", snd_strerror(err));
	return;
      }
    else {
      alsa_handler = NULL;
      mp_msg(MSGT_AO,MSGL_V,"alsa-uninit: pcm closed\n");
    }
  }
  else {
    mp_tmsg(MSGT_AO,MSGL_ERR,"[AO_ALSA] No handler defined!\n");
  }
}

static void audio_pause(void)
{
    int err;

    if (alsa_can_pause) {
        if ((err = snd_pcm_pause(alsa_handler, 1)) < 0)
        {
            mp_tmsg(MSGT_AO,MSGL_ERR,"[AO_ALSA] pcm pause error: %s\n", snd_strerror(err));
            return;
        }
          mp_msg(MSGT_AO,MSGL_V,"alsa-pause: pause supported by hardware\n");
    } else {
        if (snd_pcm_delay(alsa_handler, &prepause_frames) < 0
            || prepause_frames < 0)
            prepause_frames = 0;

        if ((err = snd_pcm_drop(alsa_handler)) < 0)
        {
            mp_tmsg(MSGT_AO,MSGL_ERR,"[AO_ALSA] pcm drop error: %s\n", snd_strerror(err));
            return;
        }
    }
}

static void audio_resume(void)
{
    int err;

    if (snd_pcm_state(alsa_handler) == SND_PCM_STATE_SUSPENDED) {
        mp_tmsg(MSGT_AO,MSGL_INFO,"[AO_ALSA] Pcm in suspend mode, trying to resume.\n");
        while ((err = snd_pcm_resume(alsa_handler)) == -EAGAIN) sleep(1);
    }
    if (alsa_can_pause) {
        if ((err = snd_pcm_pause(alsa_handler, 0)) < 0)
        {
            mp_tmsg(MSGT_AO,MSGL_ERR,"[AO_ALSA] pcm resume error: %s\n", snd_strerror(err));
            return;
        }
          mp_msg(MSGT_AO,MSGL_V,"alsa-resume: resume supported by hardware\n");
    } else {
        if ((err = snd_pcm_prepare(alsa_handler)) < 0)
        {
           mp_tmsg(MSGT_AO,MSGL_ERR,"[AO_ALSA] pcm prepare error: %s\n", snd_strerror(err));
            return;
        }
        if (prepause_frames) {
            void *silence = calloc(prepause_frames, bytes_per_sample);
            play(silence, prepause_frames * bytes_per_sample, 0);
            free(silence);
        }
    }
}

/* stop playing and empty buffers (for seeking/pause) */
static void reset(void)
{
    int err;

    prepause_frames = 0;
    if ((err = snd_pcm_drop(alsa_handler)) < 0)
    {
	mp_tmsg(MSGT_AO,MSGL_ERR,"[AO_ALSA] pcm prepare error: %s\n", snd_strerror(err));
	return;
    }
    if ((err = snd_pcm_prepare(alsa_handler)) < 0)
    {
	mp_tmsg(MSGT_AO,MSGL_ERR,"[AO_ALSA] pcm prepare error: %s\n", snd_strerror(err));
	return;
    }
    return;
}

/*
    plays 'len' bytes of 'data'
    returns: number of bytes played
    modified last at 29.06.02 by jp
    thanxs for marius <marius@rospot.com> for giving us the light ;)
*/

static int play(void* data, int len, int flags)
{
  int num_frames;
  snd_pcm_sframes_t res = 0;
  if (!(flags & AOPLAY_FINAL_CHUNK))
      len = len / ao_data.outburst * ao_data.outburst;
  num_frames = len / bytes_per_sample;

  //mp_msg(MSGT_AO,MSGL_ERR,"alsa-play: frames=%i, len=%i\n",num_frames,len);

  if (!alsa_handler) {
    mp_tmsg(MSGT_AO,MSGL_ERR,"[AO_ALSA] Device configuration error.");
    return 0;
  }

  if (num_frames == 0)
    return 0;

  do {
    res = snd_pcm_writei(alsa_handler, data, num_frames);

      if (res == -EINTR) {
	/* nothing to do */
	res = 0;
      }
      else if (res == -ESTRPIPE) {	/* suspend */
	mp_tmsg(MSGT_AO,MSGL_INFO,"[AO_ALSA] Pcm in suspend mode, trying to resume.\n");
	while ((res = snd_pcm_resume(alsa_handler)) == -EAGAIN)
	  sleep(1);
      }
      if (res < 0) {
	mp_tmsg(MSGT_AO,MSGL_ERR,"[AO_ALSA] Write error: %s\n", snd_strerror(res));
	mp_tmsg(MSGT_AO,MSGL_INFO,"[AO_ALSA] Trying to reset soundcard.\n");
	if ((res = snd_pcm_prepare(alsa_handler)) < 0) {
	  mp_tmsg(MSGT_AO,MSGL_ERR,"[AO_ALSA] pcm prepare error: %s\n", snd_strerror(res));
	  return 0;
	  break;
	}
      }
  } while (res == 0);

  return res < 0 ? res : res * bytes_per_sample;
}

/* how many byes are free in the buffer */
static int get_space(void)
{
    snd_pcm_status_t *status;
    int ret;

    snd_pcm_status_alloca(&status);

    if ((ret = snd_pcm_status(alsa_handler, status)) < 0)
    {
	mp_tmsg(MSGT_AO,MSGL_ERR,"[AO_ALSA] Cannot get pcm status: %s\n", snd_strerror(ret));
	return 0;
    }

    unsigned space = snd_pcm_status_get_avail(status) * bytes_per_sample;
    if (space > ao_data.buffersize) // Buffer underrun?
        space = ao_data.buffersize;
    return space;
}

/* delay in seconds between first and last sample in buffer */
static float get_delay(void)
{
  if (alsa_handler) {
    snd_pcm_sframes_t delay;

    if (snd_pcm_delay(alsa_handler, &delay) < 0)
      return 0;

    if (delay < 0) {
      /* underrun - move the application pointer forward to catch up */
      snd_pcm_forward(alsa_handler, -delay);
      delay = 0;
    }
    return (float)delay / (float)ao_data.samplerate;
  } else {
    return 0;
  }
}<|MERGE_RESOLUTION|>--- conflicted
+++ resolved
@@ -97,11 +97,6 @@
 static int control(int cmd, void *arg)
 {
   switch(cmd) {
-<<<<<<< HEAD
-  case AOCONTROL_QUERY_FORMAT:
-    return CONTROL_TRUE;
-=======
->>>>>>> b711624e
   case AOCONTROL_GET_MUTE:
   case AOCONTROL_SET_MUTE:
   case AOCONTROL_GET_VOLUME:
@@ -190,10 +185,7 @@
 
       switch (cmd) {
       case AOCONTROL_SET_VOLUME: {
-<<<<<<< HEAD
-=======
         ao_control_vol_t *vol = arg;
->>>>>>> b711624e
 	set_vol = vol->left / f_multi + pmin + 0.5;
 
 	//setting channels
@@ -216,10 +208,7 @@
         break;
       }
       case AOCONTROL_GET_VOLUME: {
-<<<<<<< HEAD
-=======
         ao_control_vol_t *vol = arg;
->>>>>>> b711624e
         snd_mixer_selem_get_playback_volume(elem, SND_MIXER_SCHN_FRONT_LEFT, &get_vol);
         vol->left = (get_vol - pmin) * f_multi;
         snd_mixer_selem_get_playback_volume(elem, SND_MIXER_SCHN_FRONT_RIGHT, &get_vol);
@@ -228,30 +217,6 @@
         break;
       }
       case AOCONTROL_SET_MUTE: {
-<<<<<<< HEAD
-	if (!snd_mixer_selem_has_playback_switch(elem))
-          goto mixer_error;
-        bool m_l = vol->left == 0.0f, m_r = vol->right == 0.0f;
-        if (snd_mixer_selem_has_playback_switch_joined(elem)) {
-	  m_l = m_l || m_r;
-	} else {
-	  snd_mixer_selem_set_playback_switch(elem, SND_MIXER_SCHN_FRONT_RIGHT, !m_r);
-	}
-	snd_mixer_selem_set_playback_switch(elem, SND_MIXER_SCHN_FRONT_LEFT, !m_l);
-	break;
-      }
-      case AOCONTROL_GET_MUTE: {
-        if (!snd_mixer_selem_has_playback_switch(elem))
-          goto mixer_error;
-        int tmp = 1;
-        snd_mixer_selem_get_playback_switch(elem, SND_MIXER_SCHN_FRONT_LEFT, &tmp);
-        vol->left = tmp ? 1.0f : 0.0f;
-        if (snd_mixer_selem_has_playback_switch_joined(elem)) {
-          vol->right = vol->left;
-        } else {
-          snd_mixer_selem_get_playback_switch(elem, SND_MIXER_SCHN_FRONT_RIGHT, &tmp);
-          vol->right = tmp ? 1.0f : 0.0f;
-=======
         bool *mute = arg;
 	if (!snd_mixer_selem_has_playback_switch(elem))
           goto mixer_error;
@@ -275,7 +240,6 @@
             snd_mixer_selem_get_playback_switch(
                 elem, SND_MIXER_SCHN_FRONT_RIGHT, &tmp);
             *mute &= !tmp;
->>>>>>> b711624e
         }
         break;
       }
