/*
 * This file is part of mpv.
 *
 * mpv is free software; you can redistribute it and/or
 * modify it under the terms of the GNU Lesser General Public
 * License as published by the Free Software Foundation; either
 * version 2.1 of the License, or (at your option) any later version.
 *
 * mpv is distributed in the hope that it will be useful,
 * but WITHOUT ANY WARRANTY; without even the implied warranty of
 * MERCHANTABILITY or FITNESS FOR A PARTICULAR PURPOSE.  See the
 * GNU Lesser General Public License for more details.
 *
 * You should have received a copy of the GNU Lesser General Public
 * License along with mpv.  If not, see <http://www.gnu.org/licenses/>.
 */

#include <stddef.h>
#include <stdlib.h>
#include <stdio.h>
#include <string.h>
#include <stdbool.h>
#include <math.h>
#include <assert.h>

#include "config.h"
#include "common/common.h"
#include "common/msg.h"
#include "options/options.h"
#include "options/m_option.h"
#include "video/out/vo.h"

#include "context.h"
#include "spirv.h"

/* OpenGL */
extern const struct ra_ctx_fns ra_ctx_glx;
extern const struct ra_ctx_fns ra_ctx_x11_egl;
extern const struct ra_ctx_fns ra_ctx_drm_egl;
extern const struct ra_ctx_fns ra_ctx_cocoa;
extern const struct ra_ctx_fns ra_ctx_wayland_egl;
extern const struct ra_ctx_fns ra_ctx_wgl;
extern const struct ra_ctx_fns ra_ctx_angle;
extern const struct ra_ctx_fns ra_ctx_dxgl;
extern const struct ra_ctx_fns ra_ctx_rpi;
extern const struct ra_ctx_fns ra_ctx_android;

/* Vulkan */
extern const struct ra_ctx_fns ra_ctx_vulkan_wayland;
extern const struct ra_ctx_fns ra_ctx_vulkan_win;
extern const struct ra_ctx_fns ra_ctx_vulkan_xlib;

/* Direct3D 11 */
extern const struct ra_ctx_fns ra_ctx_d3d11;

static const struct ra_ctx_fns *contexts[] = {
#if HAVE_D3D11
    &ra_ctx_d3d11,
#endif

// OpenGL contexts:
#if HAVE_EGL_ANDROID
    &ra_ctx_android,
#endif
#if HAVE_RPI
    &ra_ctx_rpi,
#endif
#if HAVE_GL_COCOA
    &ra_ctx_cocoa,
#endif
#if HAVE_EGL_ANGLE_WIN32
    &ra_ctx_angle,
#endif
#if HAVE_GL_WIN32
    &ra_ctx_wgl,
#endif
#if HAVE_GL_DXINTEROP
    &ra_ctx_dxgl,
#endif
<<<<<<< HEAD
#if HAVE_GL_WAYLAND
    &ra_ctx_wayland_egl,
#endif
#if HAVE_GL_X11
    &ra_ctx_glx_probe,
#endif
=======
>>>>>>> b12cd406
#if HAVE_EGL_X11
    &ra_ctx_x11_egl,
#endif
#if HAVE_GL_X11
    &ra_ctx_glx,
#endif
#if HAVE_EGL_DRM
    &ra_ctx_drm_egl,
#endif

// Vulkan contexts:
#if HAVE_VULKAN

#if HAVE_WIN32_DESKTOP
    &ra_ctx_vulkan_win,
#endif
#if HAVE_WAYLAND
    &ra_ctx_vulkan_wayland,
#endif
#if HAVE_X11
    &ra_ctx_vulkan_xlib,
#endif

#endif
};

int ra_ctx_validate_api(struct mp_log *log, const struct m_option *opt,
                        struct bstr name, struct bstr param)
{
    if (bstr_equals0(param, "help")) {
        mp_info(log, "GPU APIs (contexts):\n");
        mp_info(log, "    auto (autodetect)\n");
        for (int n = 0; n < MP_ARRAY_SIZE(contexts); n++)
            mp_info(log, "    %s (%s)\n", contexts[n]->type, contexts[n]->name);
        return M_OPT_EXIT;
    }
    if (bstr_equals0(param, "auto"))
        return 1;
    for (int i = 0; i < MP_ARRAY_SIZE(contexts); i++) {
        if (bstr_equals0(param, contexts[i]->type))
            return 1;
    }
    return M_OPT_INVALID;
}

int ra_ctx_validate_context(struct mp_log *log, const struct m_option *opt,
                            struct bstr name, struct bstr param)
{
    if (bstr_equals0(param, "help")) {
        mp_info(log, "GPU contexts (APIs):\n");
        mp_info(log, "    auto (autodetect)\n");
        for (int n = 0; n < MP_ARRAY_SIZE(contexts); n++)
            mp_info(log, "    %s (%s)\n", contexts[n]->name, contexts[n]->type);
        return M_OPT_EXIT;
    }
    if (bstr_equals0(param, "auto"))
        return 1;
    for (int i = 0; i < MP_ARRAY_SIZE(contexts); i++) {
        if (bstr_equals0(param, contexts[i]->name))
            return 1;
    }
    return M_OPT_INVALID;
}

// Create a VO window and create a RA context on it.
//  vo_flags: passed to the backend's create window function
struct ra_ctx *ra_ctx_create(struct vo *vo, const char *context_type,
                             const char *context_name, struct ra_ctx_opts opts)
{
    bool api_auto = !context_type || strcmp(context_type, "auto") == 0;
    bool ctx_auto = !context_name || strcmp(context_name, "auto") == 0;

    if (ctx_auto) {
        MP_VERBOSE(vo, "Probing for best GPU context.\n");
        opts.probing = true;
    }

    // Hack to silence backend (X11/Wayland/etc.) errors. Kill it once backends
    // are separate from `struct vo`
    bool old_probing = vo->probing;
    vo->probing = opts.probing;

    for (int i = 0; i < MP_ARRAY_SIZE(contexts); i++) {
        if (!opts.probing && strcmp(contexts[i]->name, context_name) != 0)
            continue;
        if (!api_auto && strcmp(contexts[i]->type, context_type) != 0)
            continue;

        struct ra_ctx *ctx = talloc_ptrtype(NULL, ctx);
        *ctx = (struct ra_ctx) {
            .vo = vo,
            .global = vo->global,
            .log = mp_log_new(ctx, vo->log, contexts[i]->type),
            .opts = opts,
            .fns = contexts[i],
        };

        MP_VERBOSE(ctx, "Initializing GPU context '%s'\n", ctx->fns->name);
        if (contexts[i]->init(ctx)) {
            vo->probing = old_probing;
            return ctx;
        }

        talloc_free(ctx);
    }

    vo->probing = old_probing;

    // If we've reached this point, then none of the contexts matched the name
    // requested, or the backend creation failed for all of them.
    if (!vo->probing)
        MP_ERR(vo, "Failed initializing any suitable GPU context!\n");
    return NULL;
}

void ra_ctx_destroy(struct ra_ctx **ctx_ptr)
{
    struct ra_ctx *ctx = *ctx_ptr;
    if (!ctx)
        return;

    if (ctx->spirv && ctx->spirv->fns->uninit)
        ctx->spirv->fns->uninit(ctx);

    ctx->fns->uninit(ctx);
    talloc_free(ctx);

    *ctx_ptr = NULL;
}<|MERGE_RESOLUTION|>--- conflicted
+++ resolved
@@ -77,15 +77,9 @@
 #if HAVE_GL_DXINTEROP
     &ra_ctx_dxgl,
 #endif
-<<<<<<< HEAD
 #if HAVE_GL_WAYLAND
     &ra_ctx_wayland_egl,
 #endif
-#if HAVE_GL_X11
-    &ra_ctx_glx_probe,
-#endif
-=======
->>>>>>> b12cd406
 #if HAVE_EGL_X11
     &ra_ctx_x11_egl,
 #endif
