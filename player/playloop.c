--- conflicted
+++ resolved
@@ -1112,13 +1112,8 @@
         }
         mpctx->playing_msg_shown = true;
         mp_wakeup_core(mpctx);
-<<<<<<< HEAD
-        mpctx->ab_loop_clip = mpctx->playback_pts < opts->ab_loop[1];
+        update_ab_loop_clip(mpctx);
         MP_VERBOSE(mpctx, "playback restart complete @ %f\n", mpctx->playback_pts);
-=======
-        update_ab_loop_clip(mpctx);
-        MP_VERBOSE(mpctx, "playback restart complete\n");
->>>>>>> b12cd406
     }
 }
 
