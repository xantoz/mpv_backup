/*
 * This file is part of mpv.
 *
 * mpv is free software; you can redistribute it and/or
 * modify it under the terms of the GNU Lesser General Public
 * License as published by the Free Software Foundation; either
 * version 2.1 of the License, or (at your option) any later version.
 *
 * mpv is distributed in the hope that it will be useful,
 * but WITHOUT ANY WARRANTY; without even the implied warranty of
 * MERCHANTABILITY or FITNESS FOR A PARTICULAR PURPOSE.  See the
 * GNU Lesser General Public License for more details.
 *
 * You should have received a copy of the GNU Lesser General Public
 * License along with mpv.  If not, see <http://www.gnu.org/licenses/>.
 */

#include <stdlib.h>
#include <inttypes.h>
#include <unistd.h>
#include <string.h>
#include <stdbool.h>
#include <assert.h>
#include <time.h>
#include <math.h>
#include <pthread.h>
#include <sys/types.h>

#include <libavutil/avstring.h>
#include <libavutil/common.h>

#include "config.h"
#include "mpv_talloc.h"
#include "client.h"
#include "common/av_common.h"
#include "common/codecs.h"
#include "common/msg.h"
#include "common/msg_control.h"
#include "filters/f_decoder_wrapper.h"
#include "command.h"
#include "osdep/timer.h"
#include "common/common.h"
#include "input/input.h"
#include "input/keycodes.h"
#include "stream/stream.h"
#include "demux/demux.h"
#include "demux/stheader.h"
#include "common/playlist.h"
#include "sub/osd.h"
#include "sub/dec_sub.h"
#include "options/m_option.h"
#include "options/m_property.h"
#include "options/m_config.h"
#include "video/out/vo.h"
#include "video/csputils.h"
#include "video/hwdec.h"
#include "audio/aframe.h"
#include "audio/format.h"
#include "audio/out/ao.h"
#include "video/out/bitmap_packer.h"
#include "options/path.h"
#include "screenshot.h"
#include "misc/dispatch.h"
#include "misc/node.h"
#include "misc/thread_pool.h"
#include "misc/thread_tools.h"

#include "osdep/io.h"
#include "osdep/subprocess.h"

#include "core.h"

#ifdef _WIN32
#include <windows.h>
#endif

struct command_ctx {
    // All properties, terminated with a {0} item.
    struct m_property *properties;

    bool is_idle;

    double last_seek_time;
    double last_seek_pts;
    double marked_pts;

    char **warned_deprecated;
    int num_warned_deprecated;

    struct overlay *overlays;
    int num_overlays;
    // One of these is in use by the OSD; the other one exists so that the
    // bitmap list can be manipulated without additional synchronization.
    struct sub_bitmaps overlay_osd[2];
    int overlay_osd_current;
    struct bitmap_packer *overlay_packer;

    struct hook_handler **hooks;
    int num_hooks;
    int64_t hook_seq; // for hook_handler.seq

    struct ao_hotplug *hotplug;

    char *cur_ipc;
    char *cur_ipc_input;

    int silence_option_deprecations;

    struct mp_cmd_ctx *cache_dump_cmd; // in progress cache dumping
};

struct overlay {
    struct mp_image *source;
    int x, y;
};

struct hook_handler {
    char *client;   // client API user name
    char *type;     // kind of hook, e.g. "on_load"
    uint64_t user_id; // user-chosen ID
    int priority;   // priority for global hook order
    int64_t seq;    // unique ID, != 0, also for fixed order on equal priorities
    bool legacy;    // old cmd based hook API
    bool active;    // hook is currently in progress (only 1 at a time for now)
};

// U+279C HEAVY ROUND-TIPPED RIGHTWARDS ARROW
// U+00A0 NO-BREAK SPACE
#define ARROW_SP "\342\236\234\302\240"

const char list_current[] = OSD_ASS_0 ARROW_SP OSD_ASS_1;
const char list_normal[] = OSD_ASS_0 "{\\alpha&HFF}" ARROW_SP "{\\r}" OSD_ASS_1;

static int edit_filters(struct MPContext *mpctx, struct mp_log *log,
                        enum stream_type mediatype,
                        const char *cmd, const char *arg);
static int set_filters(struct MPContext *mpctx, enum stream_type mediatype,
                       struct m_obj_settings *new_chain);

static int mp_property_do_silent(const char *name, int action, void *val,
                                 struct MPContext *ctx);

static void hook_remove(struct MPContext *mpctx, struct hook_handler *h)
{
    struct command_ctx *cmd = mpctx->command_ctx;
    for (int n = 0; n < cmd->num_hooks; n++) {
        if (cmd->hooks[n] == h) {
            talloc_free(cmd->hooks[n]);
            MP_TARRAY_REMOVE_AT(cmd->hooks, cmd->num_hooks, n);
            return;
        }
    }
    assert(0);
}

bool mp_hook_test_completion(struct MPContext *mpctx, char *type)
{
    struct command_ctx *cmd = mpctx->command_ctx;
    for (int n = 0; n < cmd->num_hooks; n++) {
        struct hook_handler *h = cmd->hooks[n];
        if (h->active && strcmp(h->type, type) == 0) {
            if (!mp_client_exists(mpctx, h->client)) {
                MP_WARN(mpctx, "client removed during hook handling\n");
                hook_remove(mpctx, h);
                break;
            }
            return false;
        }
    }
    return true;
}

static int invoke_hook_handler(struct MPContext *mpctx, struct hook_handler *h)
{
    MP_VERBOSE(mpctx, "Running hook: %s/%s\n", h->client, h->type);
    h->active = true;

    uint64_t reply_id = 0;
    void *data;
    int msg;
    if (h->legacy) {
        mpv_event_client_message *m = talloc_ptrtype(NULL, m);
        *m = (mpv_event_client_message){0};
        MP_TARRAY_APPEND(m, m->args, m->num_args, "hook_run");
        MP_TARRAY_APPEND(m, m->args, m->num_args,
                         talloc_asprintf(m, "%llu", (long long)h->user_id));
        MP_TARRAY_APPEND(m, m->args, m->num_args,
                         talloc_asprintf(m, "%llu", (long long)h->seq));
        data = m;
        msg = MPV_EVENT_CLIENT_MESSAGE;
    } else {
        mpv_event_hook *m = talloc_ptrtype(NULL, m);
        *m = (mpv_event_hook){
            .name = talloc_strdup(m, h->type),
            .id = h->seq,
        },
        reply_id = h->user_id;
        data = m;
        msg = MPV_EVENT_HOOK;
    }
    int r = mp_client_send_event(mpctx, h->client, reply_id, msg, data);
    if (r < 0) {
        MP_WARN(mpctx, "Sending hook command failed. Removing hook.\n");
        hook_remove(mpctx, h);
        mp_wakeup_core(mpctx); // repeat next iteration to finish
    }
    return r;
}

static int run_next_hook_handler(struct MPContext *mpctx, char *type, int index)
{
    struct command_ctx *cmd = mpctx->command_ctx;

    for (int n = index; n < cmd->num_hooks; n++) {
        struct hook_handler *h = cmd->hooks[n];
        if (strcmp(h->type, type) == 0)
            return invoke_hook_handler(mpctx, h);
    }

    mp_wakeup_core(mpctx); // finished hook
    return 0;
}

// Start processing script/client API hooks. This is asynchronous, and the
// caller needs to use mp_hook_test_completion() to check whether they're done.
void mp_hook_start(struct MPContext *mpctx, char *type)
{
    while (run_next_hook_handler(mpctx, type, 0) < 0) {
        // We can repeat this until all broken clients have been removed, and
        // hook processing is successfully started.
    }
}

int mp_hook_continue(struct MPContext *mpctx, char *client, uint64_t id)
{
    struct command_ctx *cmd = mpctx->command_ctx;

    for (int n = 0; n < cmd->num_hooks; n++) {
        struct hook_handler *h = cmd->hooks[n];
        if (strcmp(h->client, client) == 0 && h->seq == id) {
            if (!h->active)
                break;
            h->active = false;
            return run_next_hook_handler(mpctx, h->type, n + 1);
        }
    }

    MP_ERR(mpctx, "invalid hook API usage\n");
    return MPV_ERROR_INVALID_PARAMETER;
}

static int compare_hook(const void *pa, const void *pb)
{
    struct hook_handler **h1 = (void *)pa;
    struct hook_handler **h2 = (void *)pb;
    if ((*h1)->priority != (*h2)->priority)
        return (*h1)->priority - (*h2)->priority;
    return (*h1)->seq - (*h2)->seq;
}

void mp_hook_add(struct MPContext *mpctx, const char *client, const char *name,
                 uint64_t user_id, int pri, bool legacy)
{
    if (legacy)
        MP_WARN(mpctx, "The old hook API is deprecated! Use the libmpv API.\n");

    struct command_ctx *cmd = mpctx->command_ctx;
    struct hook_handler *h = talloc_ptrtype(cmd, h);
    int64_t seq = ++cmd->hook_seq;
    *h = (struct hook_handler){
        .client = talloc_strdup(h, client),
        .type = talloc_strdup(h, name),
        .user_id = user_id,
        .priority = pri,
        .seq = seq,
        .legacy = legacy,
    };
    MP_TARRAY_APPEND(cmd, cmd->hooks, cmd->num_hooks, h);
    qsort(cmd->hooks, cmd->num_hooks, sizeof(cmd->hooks[0]), compare_hook);
}

// Call before a seek, in order to allow revert-seek to undo the seek.
void mark_seek(struct MPContext *mpctx)
{
    struct command_ctx *cmd = mpctx->command_ctx;
    double now = mp_time_sec();
    if (now > cmd->last_seek_time + 2.0 || cmd->last_seek_pts == MP_NOPTS_VALUE)
        cmd->last_seek_pts = get_current_time(mpctx);
    cmd->last_seek_time = now;
}

static char *skip_n_lines(char *text, int lines)
{
    while (text && lines > 0) {
        char *next = strchr(text, '\n');
        text = next ? next + 1 : NULL;
        lines--;
    }
    return text;
}

static int count_lines(char *text)
{
    int count = 0;
    while (text) {
        char *next = strchr(text, '\n');
        if (!next || (next[0] == '\n' && !next[1]))
            break;
        text = next + 1;
        count++;
    }
    return count;
}

// Given a huge string separated by new lines, attempts to cut off text above
// the current line to keep the line visible, and below to keep rendering
// performance up. pos gives the current line (0 for the first line).
// "text" might be returned as is, or it can be freed and a new allocation is
// returned.
// This is only a heuristic - we can't deal with line breaking.
static char *cut_osd_list(struct MPContext *mpctx, char *text, int pos)
{
    int screen_h, font_h;
    osd_get_text_size(mpctx->osd, &screen_h, &font_h);
    int max_lines = screen_h / MPMAX(font_h, 1) - 1;

    if (!text || max_lines < 5)
        return text;

    int count = count_lines(text);
    if (count <= max_lines)
        return text;

    char *new = talloc_strdup(NULL, "");

    int start = MPMAX(pos - max_lines / 2, 0);
    if (start == 1)
        start = 0; // avoid weird transition when pad_h becomes visible
    int pad_h = start > 0;

    int space = max_lines - pad_h - 1;
    int pad_t = count - start > space;
    if (!pad_t)
        start = count - space;

    if (pad_h) {
        new = talloc_asprintf_append_buffer(new, "\342\206\221 (%d hidden items)\n",
                                            start);
    }

    char *head = skip_n_lines(text, start);
    if (!head) {
        talloc_free(new);
        return text;
    }

    int lines_shown = max_lines - pad_h - pad_t;
    char *tail = skip_n_lines(head, lines_shown);
    new = talloc_asprintf_append_buffer(new, "%.*s",
                            (int)(tail ? tail - head : strlen(head)), head);
    if (pad_t) {
        new = talloc_asprintf_append_buffer(new, "\342\206\223 (%d hidden items)\n",
                                            count - start - lines_shown + 1);
    }

    talloc_free(text);
    return new;
}

static char *format_delay(double time)
{
    return talloc_asprintf(NULL, "%d ms", (int)lrint(time * 1000));
}

// Option-property bridge. This is used so that setting options via various
// mechanisms (including command line parsing, config files, per-file options)
// updates state associated with them. For that, they have to go through the
// property layer. (Ideally, this would be the other way around, and there
// would be per-option change handlers instead.)
// Note that the property-option bridge sidesteps this, as we'd get infinite
// recursion.
int mp_on_set_option(void *ctx, struct m_config_option *co, void *data, int flags)
{
    struct MPContext *mpctx = ctx;
    struct command_ctx *cmd = mpctx->command_ctx;
    const char *name = co->name;

    // Skip going through mp_property_generic_option (typically), because the
    // property implementation is trivial, and can break some obscure features
    // like --profile and --include if non-trivial flags are involved (which
    // the bridge would drop).
    struct m_property *prop = m_property_list_find(cmd->properties, name);
    if (prop && prop->is_option)
        goto direct_option;

    struct m_option type = {0};

    int r = mp_property_do_silent(name, M_PROPERTY_GET_TYPE, &type, mpctx);
    if (r == M_PROPERTY_UNKNOWN)
        goto direct_option; // not mapped as property
    if (r != M_PROPERTY_OK)
        return M_OPT_INVALID; // shouldn't happen

    assert(type.type == co->opt->type);
    assert(type.max == co->opt->max);
    assert(type.min == co->opt->min);

    r = mp_property_do_silent(name, M_PROPERTY_SET, data, mpctx);
    if (r != M_PROPERTY_OK)
        return M_OPT_INVALID;

    // The flags can't be passed through the property layer correctly.
    m_config_mark_co_flags(co, flags);

    return 0;

direct_option:
    mp_notify_property(mpctx, name);
    return m_config_set_option_raw_direct(mpctx->mconfig, co, data, flags);
}

// Property-option bridge. (Maps the property to the option with the same name.)
static int mp_property_generic_option(void *ctx, struct m_property *prop,
                                      int action, void *arg)
{
    MPContext *mpctx = ctx;
    const char *optname = prop->name;
    int flags = M_SETOPT_RUNTIME;
    struct m_config_option *opt;
    if (mpctx->command_ctx->silence_option_deprecations) {
        // This case is specifically for making --reset-on-next-file=all silent.
        opt = m_config_get_co_raw(mpctx->mconfig, bstr0(optname));
    } else {
        opt = m_config_get_co(mpctx->mconfig, bstr0(optname));
    }

    if (!opt)
        return M_PROPERTY_UNKNOWN;

    switch (action) {
    case M_PROPERTY_GET_TYPE:
        *(struct m_option *)arg = *(opt->opt);
        return M_PROPERTY_OK;
    case M_PROPERTY_GET:
        if (!opt->data)
            return M_PROPERTY_NOT_IMPLEMENTED;
        m_option_copy(opt->opt, arg, opt->data);
        return M_PROPERTY_OK;
    case M_PROPERTY_SET:
        if (m_config_set_option_raw_direct(mpctx->mconfig, opt, arg, flags) < 0)
            return M_PROPERTY_ERROR;
        return M_PROPERTY_OK;
    }
    return M_PROPERTY_NOT_IMPLEMENTED;
}

/// Playback speed (RW)
static int mp_property_playback_speed(void *ctx, struct m_property *prop,
                                      int action, void *arg)
{
    MPContext *mpctx = ctx;
    double speed = mpctx->opts->playback_speed;
    switch (action) {
    case M_PROPERTY_SET: {
        int r = mp_property_generic_option(mpctx, prop, action, arg);
        update_playback_speed(mpctx);
        mp_wakeup_core(mpctx);
        return r;
    }
    case M_PROPERTY_PRINT:
        *(char **)arg = talloc_asprintf(NULL, "%.2f", speed);
        return M_PROPERTY_OK;
    }
    return mp_property_generic_option(mpctx, prop, action, arg);
}

static int mp_property_play_direction(void *ctx, struct m_property *prop,
                                      int action, void *arg)
{
    MPContext *mpctx = ctx;
    if (action == M_PROPERTY_SET) {
        if (mpctx->play_dir != *(int *)arg) {
            queue_seek(mpctx, MPSEEK_ABSOLUTE, get_current_time(mpctx),
                       MPSEEK_EXACT, 0);
        }
    }
    return mp_property_generic_option(mpctx, prop, action, arg);
}

static int mp_property_av_speed_correction(void *ctx, struct m_property *prop,
                                           int action, void *arg)
{
    MPContext *mpctx = ctx;
    char *type = prop->priv;
    double val = 0;
    switch (type[0]) {
    case 'a': val = mpctx->speed_factor_a; break;
    case 'v': val = mpctx->speed_factor_v; break;
    default: abort();
    }

    if (action == M_PROPERTY_PRINT) {
        *(char **)arg = talloc_asprintf(NULL, "%+.05f%%", (val - 1) * 100);
        return M_PROPERTY_OK;
    }

    return m_property_double_ro(action, arg, val);
}

static int mp_property_display_sync_active(void *ctx, struct m_property *prop,
                                           int action, void *arg)
{
    MPContext *mpctx = ctx;
    return m_property_flag_ro(action, arg, mpctx->display_sync_active);
}

/// filename with path (RO)
static int mp_property_path(void *ctx, struct m_property *prop,
                            int action, void *arg)
{
    MPContext *mpctx = ctx;
    if (!mpctx->filename)
        return M_PROPERTY_UNAVAILABLE;
    return m_property_strdup_ro(action, arg, mpctx->filename);
}

static int mp_property_filename(void *ctx, struct m_property *prop,
                                int action, void *arg)
{
    MPContext *mpctx = ctx;
    if (!mpctx->filename)
        return M_PROPERTY_UNAVAILABLE;
    char *filename = talloc_strdup(NULL, mpctx->filename);
    if (mp_is_url(bstr0(filename)))
        mp_url_unescape_inplace(filename);
    char *f = (char *)mp_basename(filename);
    if (!f[0])
        f = filename;
    if (action == M_PROPERTY_KEY_ACTION) {
        struct m_property_action_arg *ka = arg;
        if (strcmp(ka->key, "no-ext") == 0) {
            action = ka->action;
            arg = ka->arg;
            bstr root;
            if (mp_splitext(f, &root))
                f = bstrto0(filename, root);
        }
    }
    int r = m_property_strdup_ro(action, arg, f);
    talloc_free(filename);
    return r;
}

static int mp_property_stream_open_filename(void *ctx, struct m_property *prop,
                                            int action, void *arg)
{
    MPContext *mpctx = ctx;
    if (!mpctx->stream_open_filename || !mpctx->playing)
        return M_PROPERTY_UNAVAILABLE;
    switch (action) {
    case M_PROPERTY_SET: {
        if (mpctx->demuxer)
            return M_PROPERTY_ERROR;
        mpctx->stream_open_filename =
            talloc_strdup(mpctx->stream_open_filename, *(char **)arg);
        return M_PROPERTY_OK;
    }
    case M_PROPERTY_GET_TYPE:
    case M_PROPERTY_GET:
        return m_property_strdup_ro(action, arg, mpctx->stream_open_filename);
    }
    return M_PROPERTY_NOT_IMPLEMENTED;
}

static int mp_property_file_size(void *ctx, struct m_property *prop,
                                 int action, void *arg)
{
    MPContext *mpctx = ctx;
    if (!mpctx->demuxer)
        return M_PROPERTY_UNAVAILABLE;

    int64_t size = mpctx->demuxer->filesize;
    if (size < 0)
        return M_PROPERTY_UNAVAILABLE;

    if (action == M_PROPERTY_PRINT) {
        *(char **)arg = format_file_size(size);
        return M_PROPERTY_OK;
    }
    return m_property_int64_ro(action, arg, size);
}

static int mp_property_media_title(void *ctx, struct m_property *prop,
                                   int action, void *arg)
{
    MPContext *mpctx = ctx;
    char *name = NULL;
    if (mpctx->opts->media_title)
        name = mpctx->opts->media_title;
    if (name && name[0])
        return m_property_strdup_ro(action, arg, name);
    if (mpctx->demuxer) {
        name = mp_tags_get_str(mpctx->demuxer->metadata, "service_name");
        if (name && name[0])
            return m_property_strdup_ro(action, arg, name);
        name = mp_tags_get_str(mpctx->demuxer->metadata, "title");
        if (name && name[0])
            return m_property_strdup_ro(action, arg, name);
        name = mp_tags_get_str(mpctx->demuxer->metadata, "icy-title");
        if (name && name[0])
            return m_property_strdup_ro(action, arg, name);
    }
    if (mpctx->playing && mpctx->playing->title)
        return m_property_strdup_ro(action, arg, mpctx->playing->title);
    return mp_property_filename(ctx, prop, action, arg);
}

static int mp_property_stream_path(void *ctx, struct m_property *prop,
                                   int action, void *arg)
{
    MPContext *mpctx = ctx;
    if (!mpctx->demuxer || !mpctx->demuxer->filename)
        return M_PROPERTY_UNAVAILABLE;
    return m_property_strdup_ro(action, arg, mpctx->demuxer->filename);
}

/// Demuxer name (RO)
static int mp_property_demuxer(void *ctx, struct m_property *prop,
                               int action, void *arg)
{
    MPContext *mpctx = ctx;
    struct demuxer *demuxer = mpctx->demuxer;
    if (!demuxer)
        return M_PROPERTY_UNAVAILABLE;
    return m_property_strdup_ro(action, arg, demuxer->desc->name);
}

static int mp_property_file_format(void *ctx, struct m_property *prop,
                                   int action, void *arg)
{
    MPContext *mpctx = ctx;
    struct demuxer *demuxer = mpctx->demuxer;
    if (!demuxer)
        return M_PROPERTY_UNAVAILABLE;
    const char *name = demuxer->filetype ? demuxer->filetype : demuxer->desc->name;
    return m_property_strdup_ro(action, arg, name);
}

static int mp_property_stream_pos(void *ctx, struct m_property *prop,
                                  int action, void *arg)
{
    MPContext *mpctx = ctx;
    struct demuxer *demuxer = mpctx->demuxer;
    if (!demuxer || demuxer->filepos < 0)
        return M_PROPERTY_UNAVAILABLE;
    return m_property_int64_ro(action, arg, demuxer->filepos);
}

/// Stream end offset (RO)
static int mp_property_stream_end(void *ctx, struct m_property *prop,
                                  int action, void *arg)
{
    return mp_property_file_size(ctx, prop, action, arg);
}

// Does some magic to handle "<name>/full" as time formatted with milliseconds.
// Assumes prop is the type of the actual property.
static int property_time(int action, void *arg, double time)
{
    if (time == MP_NOPTS_VALUE)
        return M_PROPERTY_UNAVAILABLE;

    const struct m_option time_type = {.type = CONF_TYPE_TIME};
    switch (action) {
    case M_PROPERTY_GET:
        *(double *)arg = time;
        return M_PROPERTY_OK;
    case M_PROPERTY_GET_TYPE:
        *(struct m_option *)arg = time_type;
        return M_PROPERTY_OK;
    case M_PROPERTY_KEY_ACTION: {
        struct m_property_action_arg *ka = arg;

        if (strcmp(ka->key, "full") != 0)
            return M_PROPERTY_UNKNOWN;

        switch (ka->action) {
        case M_PROPERTY_GET:
            *(double *)ka->arg = time;
            return M_PROPERTY_OK;
        case M_PROPERTY_PRINT:
            *(char **)ka->arg = mp_format_time(time, true);
            return M_PROPERTY_OK;
        case M_PROPERTY_GET_TYPE:
            *(struct m_option *)ka->arg = time_type;
            return M_PROPERTY_OK;
        }
    }
    }
    return M_PROPERTY_NOT_IMPLEMENTED;
}

static int mp_property_duration(void *ctx, struct m_property *prop,
                                int action, void *arg)
{
    MPContext *mpctx = ctx;
    double len = get_time_length(mpctx);

    if (len < 0)
        return M_PROPERTY_UNAVAILABLE;

    return property_time(action, arg, len);
}

static int mp_property_avsync(void *ctx, struct m_property *prop,
                              int action, void *arg)
{
    MPContext *mpctx = ctx;
    if (!mpctx->ao_chain || !mpctx->vo_chain)
        return M_PROPERTY_UNAVAILABLE;
    if (action == M_PROPERTY_PRINT) {
        *(char **)arg = talloc_asprintf(NULL, "%7.3f", mpctx->last_av_difference);
        return M_PROPERTY_OK;
    }
    return m_property_double_ro(action, arg, mpctx->last_av_difference);
}

static int mp_property_total_avsync_change(void *ctx, struct m_property *prop,
                                           int action, void *arg)
{
    MPContext *mpctx = ctx;
    if (!mpctx->ao_chain || !mpctx->vo_chain)
        return M_PROPERTY_UNAVAILABLE;
    if (mpctx->total_avsync_change == MP_NOPTS_VALUE)
        return M_PROPERTY_UNAVAILABLE;
    return m_property_double_ro(action, arg, mpctx->total_avsync_change);
}

static int mp_property_frame_drop_dec(void *ctx, struct m_property *prop,
                                      int action, void *arg)
{
    MPContext *mpctx = ctx;
    struct mp_decoder_wrapper *dec = mpctx->vo_chain && mpctx->vo_chain->track
        ? mpctx->vo_chain->track->dec : NULL;
    if (!dec)
        return M_PROPERTY_UNAVAILABLE;

    return m_property_int_ro(action, arg, dec->dropped_frames);
}

static int mp_property_mistimed_frame_count(void *ctx, struct m_property *prop,
                                            int action, void *arg)
{
    MPContext *mpctx = ctx;
    if (!mpctx->vo_chain || !mpctx->display_sync_active)
        return M_PROPERTY_UNAVAILABLE;

    return m_property_int_ro(action, arg, mpctx->mistimed_frames_total);
}

static int mp_property_vsync_ratio(void *ctx, struct m_property *prop,
                                   int action, void *arg)
{
    MPContext *mpctx = ctx;
    if (!mpctx->vo_chain || !mpctx->display_sync_active)
        return M_PROPERTY_UNAVAILABLE;

    int vsyncs = 0, frames = 0;
    for (int n = 0; n < mpctx->num_past_frames; n++) {
        int vsync = mpctx->past_frames[n].num_vsyncs;
        if (vsync < 0)
            break;
        vsyncs += vsync;
        frames += 1;
    }

    if (!frames)
        return M_PROPERTY_UNAVAILABLE;

    return m_property_double_ro(action, arg, vsyncs / (double)frames);
}

static int mp_property_frame_drop_vo(void *ctx, struct m_property *prop,
                                     int action, void *arg)
{
    MPContext *mpctx = ctx;
    if (!mpctx->vo_chain)
        return M_PROPERTY_UNAVAILABLE;

    return m_property_int_ro(action, arg, vo_get_drop_count(mpctx->video_out));
}

static int mp_property_vo_delayed_frame_count(void *ctx, struct m_property *prop,
                                              int action, void *arg)
{
    MPContext *mpctx = ctx;
    if (!mpctx->vo_chain)
        return M_PROPERTY_UNAVAILABLE;

    return m_property_int_ro(action, arg, vo_get_delayed_count(mpctx->video_out));
}

/// Current position in percent (RW)
static int mp_property_percent_pos(void *ctx, struct m_property *prop,
                                   int action, void *arg)
{
    MPContext *mpctx = ctx;
    if (!mpctx->playback_initialized)
        return M_PROPERTY_UNAVAILABLE;

    switch (action) {
    case M_PROPERTY_SET: {
        double pos = *(double *)arg;
        queue_seek(mpctx, MPSEEK_FACTOR, pos / 100.0, MPSEEK_DEFAULT, 0);
        return M_PROPERTY_OK;
    }
    case M_PROPERTY_GET: {
        double pos = get_current_pos_ratio(mpctx, false) * 100.0;
        if (pos < 0)
            return M_PROPERTY_UNAVAILABLE;
        *(double *)arg = pos;
        return M_PROPERTY_OK;
    }
    case M_PROPERTY_GET_TYPE:
        *(struct m_option *)arg = (struct m_option){
            .type = CONF_TYPE_DOUBLE,
            .flags = M_OPT_RANGE,
            .min = 0,
            .max = 100,
        };
        return M_PROPERTY_OK;
    case M_PROPERTY_PRINT: {
        int pos = get_percent_pos(mpctx);
        if (pos < 0)
            return M_PROPERTY_UNAVAILABLE;
        *(char **)arg = talloc_asprintf(NULL, "%d", pos);
        return M_PROPERTY_OK;
    }
    }
    return M_PROPERTY_NOT_IMPLEMENTED;
}

static int mp_property_time_start(void *ctx, struct m_property *prop,
                                  int action, void *arg)
{
    // minor backwards-compat.
    return property_time(action, arg, 0);
}

/// Current position in seconds (RW)
static int mp_property_time_pos(void *ctx, struct m_property *prop,
                                int action, void *arg)
{
    MPContext *mpctx = ctx;
    if (!mpctx->playback_initialized)
        return M_PROPERTY_UNAVAILABLE;

    if (action == M_PROPERTY_SET) {
        queue_seek(mpctx, MPSEEK_ABSOLUTE, *(double *)arg, MPSEEK_DEFAULT, 0);
        return M_PROPERTY_OK;
    }
    return property_time(action, arg, get_current_time(mpctx));
}

/// Current audio pts in seconds (R)
static int mp_property_audio_pts(void *ctx, struct m_property *prop,
                                int action, void *arg)
{
    MPContext *mpctx = ctx;
    if (!mpctx->playback_initialized || mpctx->audio_status < STATUS_PLAYING ||
        mpctx->audio_status >= STATUS_EOF)
        return M_PROPERTY_UNAVAILABLE;

    return property_time(action, arg, playing_audio_pts(mpctx));
}

static bool time_remaining(MPContext *mpctx, double *remaining)
{
    double len = get_time_length(mpctx);
    double playback = get_playback_time(mpctx);

    if (playback == MP_NOPTS_VALUE || len <= 0)
        return false;

    *remaining = len - playback;

    return len >= 0;
}

static int mp_property_remaining(void *ctx, struct m_property *prop,
                                 int action, void *arg)
{
    double remaining;
    if (!time_remaining(ctx, &remaining))
        return M_PROPERTY_UNAVAILABLE;

    return property_time(action, arg, remaining);
}

static int mp_property_playtime_remaining(void *ctx, struct m_property *prop,
                                          int action, void *arg)
{
    MPContext *mpctx = ctx;
    double remaining;
    if (!time_remaining(mpctx, &remaining))
        return M_PROPERTY_UNAVAILABLE;

    double speed = mpctx->video_speed;
    return property_time(action, arg, remaining / speed);
}

static int mp_property_playback_time(void *ctx, struct m_property *prop,
                                     int action, void *arg)
{
    MPContext *mpctx = ctx;
    if (!mpctx->playback_initialized)
        return M_PROPERTY_UNAVAILABLE;

    if (action == M_PROPERTY_SET) {
        queue_seek(mpctx, MPSEEK_ABSOLUTE, *(double *)arg, MPSEEK_DEFAULT, 0);
        return M_PROPERTY_OK;
    }
    return property_time(action, arg, get_playback_time(mpctx));
}

/// Current chapter (RW)
static int mp_property_chapter(void *ctx, struct m_property *prop,
                               int action, void *arg)
{
    MPContext *mpctx = ctx;
    if (!mpctx->playback_initialized)
        return M_PROPERTY_UNAVAILABLE;

    int chapter = get_current_chapter(mpctx);
    int num = get_chapter_count(mpctx);
    if (chapter < -1)
        return M_PROPERTY_UNAVAILABLE;

    switch (action) {
    case M_PROPERTY_GET:
        *(int *) arg = chapter;
        return M_PROPERTY_OK;
    case M_PROPERTY_GET_TYPE:
        *(struct m_option *)arg = (struct m_option){
            .type = CONF_TYPE_INT,
            .flags = M_OPT_MIN | M_OPT_MAX,
            .min = -1,
            .max = num - 1,
        };
        return M_PROPERTY_OK;
    case M_PROPERTY_PRINT: {
        *(char **) arg = chapter_display_name(mpctx, chapter);
        return M_PROPERTY_OK;
    }
    case M_PROPERTY_SWITCH:
    case M_PROPERTY_SET: ;
        mark_seek(mpctx);
        int step_all;
        if (action == M_PROPERTY_SWITCH) {
            struct m_property_switch_arg *sarg = arg;
            step_all = lrint(sarg->inc);
            // Check threshold for relative backward seeks
            if (mpctx->opts->chapter_seek_threshold >= 0 && step_all < 0) {
                double current_chapter_start =
                    chapter_start_time(mpctx, chapter);
                // If we are far enough into a chapter, seek back to the
                // beginning of current chapter instead of previous one
                if (current_chapter_start != MP_NOPTS_VALUE &&
                    get_current_time(mpctx) - current_chapter_start >
                    mpctx->opts->chapter_seek_threshold)
                {
                    step_all++;
                }
            }
        } else // Absolute set
            step_all = *(int *)arg - chapter;
        chapter += step_all;
        if (chapter < -1)
            chapter = -1;
        if (chapter >= num && step_all > 0) {
            if (mpctx->opts->keep_open) {
                seek_to_last_frame(mpctx);
            } else {
                // semi-broken file; ignore for user convenience
                if (action == M_PROPERTY_SWITCH && num < 2)
                    return M_PROPERTY_UNAVAILABLE;
                if (!mpctx->stop_play)
                    mpctx->stop_play = PT_NEXT_ENTRY;
                mp_wakeup_core(mpctx);
            }
        } else {
            double pts = chapter_start_time(mpctx, chapter);
            if (pts != MP_NOPTS_VALUE) {
                queue_seek(mpctx, MPSEEK_ABSOLUTE, pts, MPSEEK_DEFAULT, 0);
                mpctx->last_chapter_seek = chapter;
                mpctx->last_chapter_pts = pts;
            }
        }
        return M_PROPERTY_OK;
    }
    return M_PROPERTY_NOT_IMPLEMENTED;
}

static int get_chapter_entry(int item, int action, void *arg, void *ctx)
{
    struct MPContext *mpctx = ctx;
    char *name = chapter_name(mpctx, item);
    double time = chapter_start_time(mpctx, item);
    struct m_sub_property props[] = {
        {"title",       SUB_PROP_STR(name)},
        {"time",        {.type = CONF_TYPE_TIME}, {.time = time}},
        {0}
    };

    int r = m_property_read_sub(props, action, arg);
    return r;
}

static int parse_node_chapters(struct MPContext *mpctx,
                               struct mpv_node *given_chapters)
{
    if (!mpctx->demuxer)
        return M_PROPERTY_UNAVAILABLE;

    if (given_chapters->format != MPV_FORMAT_NODE_ARRAY)
        return M_PROPERTY_ERROR;

    double len = get_time_length(mpctx);

    talloc_free(mpctx->chapters);
    mpctx->num_chapters = 0;
    mpctx->chapters = talloc_array(NULL, struct demux_chapter, 0);

    for (int n = 0; n < given_chapters->u.list->num; n++) {
        struct mpv_node *chapter_data = &given_chapters->u.list->values[n];

        if (chapter_data->format != MPV_FORMAT_NODE_MAP)
            continue;

        mpv_node_list *chapter_data_elements = chapter_data->u.list;

        double time = -1;
        char *title = 0;

        for (int e = 0; e < chapter_data_elements->num; e++) {
            struct mpv_node *chapter_data_element =
                &chapter_data_elements->values[e];
            char *key = chapter_data_elements->keys[e];
            switch (chapter_data_element->format) {
            case MPV_FORMAT_INT64:
                if (strcmp(key, "time") == 0)
                    time = (double)chapter_data_element->u.int64;
                break;
            case MPV_FORMAT_DOUBLE:
                if (strcmp(key, "time") == 0)
                    time = chapter_data_element->u.double_;
                break;
            case MPV_FORMAT_STRING:
                if (strcmp(key, "title") == 0)
                    title = chapter_data_element->u.string;
                break;
            }
        }

        if (time >= 0 && time < len) {
            struct demux_chapter new = {
                .pts = time,
                .metadata = talloc_zero(mpctx->chapters, struct mp_tags),
            };
            if (title)
                mp_tags_set_str(new.metadata, "title", title);
            MP_TARRAY_APPEND(NULL, mpctx->chapters, mpctx->num_chapters, new);
        }
    }

    mp_notify(mpctx, MPV_EVENT_CHAPTER_CHANGE, NULL);

    return M_PROPERTY_OK;
}

static int mp_property_list_chapters(void *ctx, struct m_property *prop,
                                     int action, void *arg)
{
    MPContext *mpctx = ctx;
    int count = get_chapter_count(mpctx);
    switch (action) {
    case M_PROPERTY_PRINT: {
        int cur = mpctx->playback_initialized ? get_current_chapter(mpctx) : -1;
        char *res = NULL;
        int n;

        if (count < 1) {
            res = talloc_asprintf_append(res, "No chapters.");
        }

        for (n = 0; n < count; n++) {
            char *name = chapter_display_name(mpctx, n);
            double t = chapter_start_time(mpctx, n);
            char* time = mp_format_time(t, false);
            res = talloc_asprintf_append(res, "%s", time);
            talloc_free(time);
            const char *m = n == cur ? list_current : list_normal;
            res = talloc_asprintf_append(res, "   %s%s\n", m, name);
            talloc_free(name);
        }

        *(char **)arg = res;
        return M_PROPERTY_OK;
    }
    case M_PROPERTY_SET: {
        struct mpv_node *given_chapters = arg;
        return parse_node_chapters(mpctx, given_chapters);
    }
    }
    return m_property_read_list(action, arg, count, get_chapter_entry, mpctx);
}

static int mp_property_edition(void *ctx, struct m_property *prop,
                               int action, void *arg)
{
    MPContext *mpctx = ctx;
    struct demuxer *demuxer = mpctx->demuxer;
    if (!mpctx->playback_initialized || !demuxer || demuxer->num_editions <= 0)
        return mp_property_generic_option(mpctx, prop, action, arg);

    int edition = demuxer->edition;

    switch (action) {
    case M_PROPERTY_GET:
        *(int *)arg = edition;
        return M_PROPERTY_OK;
    case M_PROPERTY_SET: {
        edition = *(int *)arg;
        if (edition != demuxer->edition) {
            if (!mpctx->stop_play)
                mpctx->stop_play = PT_CURRENT_ENTRY;
            mp_wakeup_core(mpctx);
            break; // write value, trigger option change notify
        }
        return M_PROPERTY_OK;
    }
    case M_PROPERTY_GET_CONSTRICTED_TYPE: {
        int r = mp_property_generic_option(mpctx, prop, M_PROPERTY_GET_TYPE, arg);
        ((struct m_option *)arg)->max = demuxer->num_editions - 1;
        return r;
    }
    }
    return mp_property_generic_option(mpctx, prop, action, arg);
}

static int get_edition_entry(int item, int action, void *arg, void *ctx)
{
    struct MPContext *mpctx = ctx;

    struct demuxer *demuxer = mpctx->demuxer;
    struct demux_edition *ed = &demuxer->editions[item];

    char *title = mp_tags_get_str(ed->metadata, "title");

    struct m_sub_property props[] = {
        {"id",          SUB_PROP_INT(item)},
        {"title",       SUB_PROP_STR(title),
                        .unavailable = !title},
        {"default",     SUB_PROP_FLAG(ed->default_edition)},
        {0}
    };

    return m_property_read_sub(props, action, arg);
}

static int property_list_editions(void *ctx, struct m_property *prop,
                                  int action, void *arg)
{
    MPContext *mpctx = ctx;
    struct demuxer *demuxer = mpctx->demuxer;
    if (!demuxer)
        return M_PROPERTY_UNAVAILABLE;

    if (action == M_PROPERTY_PRINT) {
        char *res = NULL;

        struct demux_edition *editions = demuxer->editions;
        int num_editions = demuxer->num_editions;
        int current = demuxer->edition;

        if (!num_editions)
            res = talloc_asprintf_append(res, "No editions.");

        for (int n = 0; n < num_editions; n++) {
            struct demux_edition *ed = &editions[n];

            res = talloc_strdup_append(res, n == current ? list_current
                                                         : list_normal);
            res = talloc_asprintf_append(res, "%d: ", n);
            char *title = mp_tags_get_str(ed->metadata, "title");
            if (!title)
                title = "unnamed";
            res = talloc_asprintf_append(res, "'%s'\n", title);
        }

        *(char **)arg = res;
        return M_PROPERTY_OK;
    }
    return m_property_read_list(action, arg, demuxer->num_editions,
                                get_edition_entry, mpctx);
}

/// Number of chapters in file
static int mp_property_chapters(void *ctx, struct m_property *prop,
                                int action, void *arg)
{
    MPContext *mpctx = ctx;
    if (!mpctx->playback_initialized)
        return M_PROPERTY_UNAVAILABLE;
    int count = get_chapter_count(mpctx);
    return m_property_int_ro(action, arg, count);
}

static int mp_property_editions(void *ctx, struct m_property *prop,
                                int action, void *arg)
{
    MPContext *mpctx = ctx;
    struct demuxer *demuxer = mpctx->demuxer;
    if (!demuxer)
        return M_PROPERTY_UNAVAILABLE;
    if (demuxer->num_editions <= 0)
        return M_PROPERTY_UNAVAILABLE;
    return m_property_int_ro(action, arg, demuxer->num_editions);
}

static int get_tag_entry(int item, int action, void *arg, void *ctx)
{
    struct mp_tags *tags = ctx;

    struct m_sub_property props[] = {
        {"key",     SUB_PROP_STR(tags->keys[item])},
        {"value",   SUB_PROP_STR(tags->values[item])},
        {0}
    };

    return m_property_read_sub(props, action, arg);
}

// tags can be NULL for M_PROPERTY_GET_TYPE. (In all other cases, tags must be
// provided, even for M_PROPERTY_KEY_ACTION GET_TYPE sub-actions.)
static int tag_property(int action, void *arg, struct mp_tags *tags)
{
    switch (action) {
    case M_PROPERTY_GET_NODE: // same as GET, because type==mpv_node
    case M_PROPERTY_GET: {
        mpv_node_list *list = talloc_zero(NULL, mpv_node_list);
        mpv_node node = {
            .format = MPV_FORMAT_NODE_MAP,
            .u.list = list,
        };
        list->num = tags->num_keys;
        list->values = talloc_array(list, mpv_node, list->num);
        list->keys = talloc_array(list, char*, list->num);
        for (int n = 0; n < tags->num_keys; n++) {
            list->keys[n] = talloc_strdup(list, tags->keys[n]);
            list->values[n] = (struct mpv_node){
                .format = MPV_FORMAT_STRING,
                .u.string = talloc_strdup(list, tags->values[n]),
            };
        }
        *(mpv_node*)arg = node;
        return M_PROPERTY_OK;
    }
    case M_PROPERTY_GET_TYPE: {
        *(struct m_option *)arg = (struct m_option){.type = CONF_TYPE_NODE};
        return M_PROPERTY_OK;
    }
    case M_PROPERTY_PRINT: {
        char *res = NULL;
        for (int n = 0; n < tags->num_keys; n++) {
            res = talloc_asprintf_append_buffer(res, "%s: %s\n",
                                                tags->keys[n], tags->values[n]);
        }
        if (!res)
            res = talloc_strdup(NULL, "(empty)");
        *(char **)arg = res;
        return M_PROPERTY_OK;
    }
    case M_PROPERTY_KEY_ACTION: {
        struct m_property_action_arg *ka = arg;
        bstr key;
        char *rem;
        m_property_split_path(ka->key, &key, &rem);
        if (bstr_equals0(key, "list")) {
            struct m_property_action_arg nka = *ka;
            nka.key = rem;
            return m_property_read_list(action, &nka, tags->num_keys,
                                        get_tag_entry, tags);
        }
        // Direct access without this prefix is allowed for compatibility.
        bstr k = bstr0(ka->key);
        bstr_eatstart0(&k, "by-key/");
        char *meta = mp_tags_get_bstr(tags, k);
        if (!meta)
            return M_PROPERTY_UNKNOWN;
        switch (ka->action) {
        case M_PROPERTY_GET:
            *(char **)ka->arg = talloc_strdup(NULL, meta);
            return M_PROPERTY_OK;
        case M_PROPERTY_GET_TYPE:
            *(struct m_option *)ka->arg = (struct m_option){
                .type = CONF_TYPE_STRING,
            };
            return M_PROPERTY_OK;
        }
    }
    }
    return M_PROPERTY_NOT_IMPLEMENTED;
}

/// Demuxer meta data
static int mp_property_metadata(void *ctx, struct m_property *prop,
                                int action, void *arg)
{
    MPContext *mpctx = ctx;
    struct demuxer *demuxer = mpctx->demuxer;
    if (!demuxer)
        return M_PROPERTY_UNAVAILABLE;

    return tag_property(action, arg, demuxer->metadata);
}

static int mp_property_filtered_metadata(void *ctx, struct m_property *prop,
                                         int action, void *arg)
{
    MPContext *mpctx = ctx;
    if (!mpctx->filtered_tags)
        return M_PROPERTY_UNAVAILABLE;

    return tag_property(action, arg, mpctx->filtered_tags);
}

static int mp_property_chapter_metadata(void *ctx, struct m_property *prop,
                                        int action, void *arg)
{
    MPContext *mpctx = ctx;
    int chapter = get_current_chapter(mpctx);
    if (chapter < 0)
        return M_PROPERTY_UNAVAILABLE;
    return tag_property(action, arg, mpctx->chapters[chapter].metadata);
}

static int mp_property_filter_metadata(void *ctx, struct m_property *prop,
                                       int action, void *arg)
{
    MPContext *mpctx = ctx;
    const char *type = prop->priv;

    if (action == M_PROPERTY_KEY_ACTION) {
        struct m_property_action_arg *ka = arg;
        bstr key;
        char *rem;
        m_property_split_path(ka->key, &key, &rem);
        struct mp_tags *metadata = NULL;
        struct mp_output_chain *chain = NULL;
        if (strcmp(type, "vf") == 0) {
            chain = mpctx->vo_chain ? mpctx->vo_chain->filter : NULL;
        } else if (strcmp(type, "af") == 0) {
            chain = mpctx->ao_chain ? mpctx->ao_chain->filter : NULL;
        }
        if (!chain)
            return M_PROPERTY_UNAVAILABLE;

        if (ka->action != M_PROPERTY_GET_TYPE) {
            struct mp_filter_command cmd = {
                .type = MP_FILTER_COMMAND_GET_META,
                .res = &metadata,
            };
            mp_output_chain_command(chain, mp_tprintf(80, "%.*s", BSTR_P(key)),
                                    &cmd);

            if (!metadata)
                return M_PROPERTY_ERROR;
        }

        int res;
        if (strlen(rem)) {
            struct m_property_action_arg next_ka = *ka;
            next_ka.key = rem;
            res = tag_property(M_PROPERTY_KEY_ACTION, &next_ka, metadata);
        } else {
            res = tag_property(ka->action, ka->arg, metadata);
        }
        talloc_free(metadata);
        return res;
    }
    return M_PROPERTY_NOT_IMPLEMENTED;
}

static int mp_property_pause(void *ctx, struct m_property *prop,
                             int action, void *arg)
{
    MPContext *mpctx = ctx;

    if (mpctx->playback_initialized && action == M_PROPERTY_SET) {
        set_pause_state(mpctx, *(int *)arg);
        return M_PROPERTY_OK;
    }
    return mp_property_generic_option(mpctx, prop, action, arg);
}

static int mp_property_core_idle(void *ctx, struct m_property *prop,
                                 int action, void *arg)
{
    MPContext *mpctx = ctx;
    return m_property_flag_ro(action, arg, !mpctx->playback_active);
}

static int mp_property_idle(void *ctx, struct m_property *prop,
                            int action, void *arg)
{
    MPContext *mpctx = ctx;
    struct command_ctx *cmd = mpctx->command_ctx;
    return m_property_flag_ro(action, arg, cmd->is_idle);
}

static int mp_property_eof_reached(void *ctx, struct m_property *prop,
                                   int action, void *arg)
{
    MPContext *mpctx = ctx;
    if (!mpctx->playback_initialized)
        return M_PROPERTY_UNAVAILABLE;
    bool eof = mpctx->video_status == STATUS_EOF &&
               mpctx->audio_status == STATUS_EOF;
    return m_property_flag_ro(action, arg, eof);
}

static int mp_property_seeking(void *ctx, struct m_property *prop,
                               int action, void *arg)
{
    MPContext *mpctx = ctx;
    if (!mpctx->playback_initialized)
        return M_PROPERTY_UNAVAILABLE;
    return m_property_flag_ro(action, arg, !mpctx->restart_complete);
}

static int mp_property_playback_abort(void *ctx, struct m_property *prop,
                                      int action, void *arg)
{
    MPContext *mpctx = ctx;
    return m_property_flag_ro(action, arg, !mpctx->playing || mpctx->stop_play);
}

static int mp_property_cache_speed(void *ctx, struct m_property *prop,
                                   int action, void *arg)
{
    MPContext *mpctx = ctx;
    if (!mpctx->demuxer)
        return M_PROPERTY_UNAVAILABLE;

<<<<<<< HEAD
    struct demux_ctrl_reader_state s;
    if (demux_control(mpctx->demuxer, DEMUXER_CTRL_GET_READER_STATE, &s) < 1)
        return M_PROPERTY_UNAVAILABLE;
=======
    struct demux_reader_state s;
    demux_get_reader_state(mpctx->demuxer, &s);
>>>>>>> b12cd406

    uint64_t val = s.bytes_per_second;

    if (action == M_PROPERTY_PRINT) {
        *(char **)arg = talloc_strdup_append(format_file_size(val), "/s");
        return M_PROPERTY_OK;
    }
    return m_property_int64_ro(action, arg, val);
}

static int mp_property_demuxer_cache_duration(void *ctx, struct m_property *prop,
                                              int action, void *arg)
{
    MPContext *mpctx = ctx;
    if (!mpctx->demuxer)
        return M_PROPERTY_UNAVAILABLE;

    struct demux_reader_state s;
    demux_get_reader_state(mpctx->demuxer, &s);

    if (s.ts_duration < 0)
        return M_PROPERTY_UNAVAILABLE;

    return m_property_double_ro(action, arg, s.ts_duration);
}

static int mp_property_demuxer_cache_time(void *ctx, struct m_property *prop,
                                          int action, void *arg)
{
    MPContext *mpctx = ctx;
    if (!mpctx->demuxer)
        return M_PROPERTY_UNAVAILABLE;

    struct demux_reader_state s;
    demux_get_reader_state(mpctx->demuxer, &s);

    if (s.ts_end == MP_NOPTS_VALUE)
        return M_PROPERTY_UNAVAILABLE;

    return m_property_double_ro(action, arg, s.ts_end);
}

static int mp_property_demuxer_cache_idle(void *ctx, struct m_property *prop,
                                          int action, void *arg)
{
    MPContext *mpctx = ctx;
    if (!mpctx->demuxer)
        return M_PROPERTY_UNAVAILABLE;

    struct demux_reader_state s;
    demux_get_reader_state(mpctx->demuxer, &s);

    return m_property_flag_ro(action, arg, s.idle);
}

static int mp_property_demuxer_cache_state(void *ctx, struct m_property *prop,
                                           int action, void *arg)
{
    MPContext *mpctx = ctx;
    if (!mpctx->demuxer)
        return M_PROPERTY_UNAVAILABLE;

    if (action == M_PROPERTY_GET_TYPE) {
        *(struct m_option *)arg = (struct m_option){.type = CONF_TYPE_NODE};
        return M_PROPERTY_OK;
    }
    if (action != M_PROPERTY_GET)
        return M_PROPERTY_NOT_IMPLEMENTED;

    struct demux_reader_state s;
    demux_get_reader_state(mpctx->demuxer, &s);

    struct mpv_node *r = (struct mpv_node *)arg;
    node_init(r, MPV_FORMAT_NODE_MAP, NULL);

    if (s.ts_end != MP_NOPTS_VALUE)
        node_map_add_double(r, "cache-end", s.ts_end);

    if (s.ts_reader != MP_NOPTS_VALUE)
        node_map_add_double(r, "reader-pts", s.ts_reader);

    node_map_add_flag(r, "eof", s.eof);
    node_map_add_flag(r, "underrun", s.underrun);
    node_map_add_flag(r, "idle", s.idle);
    node_map_add_int64(r, "total-bytes", s.total_bytes);
    node_map_add_int64(r, "fw-bytes", s.fw_bytes);
    if (s.file_cache_bytes >= 0)
        node_map_add_int64(r, "file-cache-bytes", s.file_cache_bytes);
    if (s.seeking != MP_NOPTS_VALUE)
        node_map_add_double(r, "debug-seeking", s.seeking);
    node_map_add_int64(r, "debug-low-level-seeks", s.low_level_seeks);
    if (s.ts_last != MP_NOPTS_VALUE)
        node_map_add_double(r, "debug-ts-last", s.ts_last);

    node_map_add_flag(r, "bof-cached", s.bof_cached);
    node_map_add_flag(r, "eof-cached", s.eof_cached);

    struct mpv_node *ranges =
        node_map_add(r, "seekable-ranges", MPV_FORMAT_NODE_ARRAY);
    for (int n = s.num_seek_ranges - 1; n >= 0; n--) {
        struct demux_seek_range *range = &s.seek_ranges[n];
        struct mpv_node *sub = node_array_add(ranges, MPV_FORMAT_NODE_MAP);
        node_map_add_double(sub, "start", range->start);
        node_map_add_double(sub, "end", range->end);
    }

    return M_PROPERTY_OK;
}

static int mp_property_demuxer_start_time(void *ctx, struct m_property *prop,
                                          int action, void *arg)
{
    MPContext *mpctx = ctx;
    if (!mpctx->demuxer)
        return M_PROPERTY_UNAVAILABLE;

    return m_property_double_ro(action, arg, mpctx->demuxer->start_time);
}

static int mp_property_paused_for_cache(void *ctx, struct m_property *prop,
                                        int action, void *arg)
{
    MPContext *mpctx = ctx;
    if (!mpctx->playback_initialized)
        return M_PROPERTY_UNAVAILABLE;
    return m_property_flag_ro(action, arg, mpctx->paused_for_cache);
}

static int mp_property_cache_buffering(void *ctx, struct m_property *prop,
                                       int action, void *arg)
{
    MPContext *mpctx = ctx;
    int state = get_cache_buffering_percentage(mpctx);
    if (state < 0)
        return M_PROPERTY_UNAVAILABLE;
    return m_property_int_ro(action, arg, state);
}

static int mp_property_demuxer_is_network(void *ctx, struct m_property *prop,
                                          int action, void *arg)
{
    MPContext *mpctx = ctx;
    if (!mpctx->demuxer)
        return M_PROPERTY_UNAVAILABLE;

    return m_property_flag_ro(action, arg, mpctx->demuxer->is_network);
}


static int mp_property_clock(void *ctx, struct m_property *prop,
                             int action, void *arg)
{
    char outstr[6];
    time_t t = time(NULL);
    struct tm *tmp = localtime(&t);

    if ((tmp != NULL) && (strftime(outstr, sizeof(outstr), "%H:%M", tmp) == 5))
        return m_property_strdup_ro(action, arg, outstr);
    return M_PROPERTY_UNAVAILABLE;
}

static int mp_property_seekable(void *ctx, struct m_property *prop,
                                int action, void *arg)
{
    MPContext *mpctx = ctx;
    if (!mpctx->demuxer)
        return M_PROPERTY_UNAVAILABLE;
    return m_property_flag_ro(action, arg, mpctx->demuxer->seekable);
}

static int mp_property_partially_seekable(void *ctx, struct m_property *prop,
                                          int action, void *arg)
{
    MPContext *mpctx = ctx;
    if (!mpctx->demuxer)
        return M_PROPERTY_UNAVAILABLE;
    return m_property_flag_ro(action, arg, mpctx->demuxer->partially_seekable);
}

static int mp_property_mixer_active(void *ctx, struct m_property *prop,
                                    int action, void *arg)
{
    MPContext *mpctx = ctx;
    return m_property_flag_ro(action, arg, !!mpctx->ao);
}

/// Volume (RW)
static int mp_property_volume(void *ctx, struct m_property *prop,
                              int action, void *arg)
{
    MPContext *mpctx = ctx;
    struct MPOpts *opts = mpctx->opts;

    switch (action) {
    case M_PROPERTY_GET_CONSTRICTED_TYPE:
        *(struct m_option *)arg = (struct m_option){
            .type = CONF_TYPE_FLOAT,
            .flags = M_OPT_RANGE,
            .min = 0,
            .max = opts->softvol_max,
        };
        return M_PROPERTY_OK;
    case M_PROPERTY_PRINT:
        *(char **)arg = talloc_asprintf(NULL, "%i", (int)opts->softvol_volume);
        return M_PROPERTY_OK;
    }

    return mp_property_generic_option(mpctx, prop, action, arg);
}

/// Mute (RW)
static int mp_property_mute(void *ctx, struct m_property *prop,
                            int action, void *arg)
{
    MPContext *mpctx = ctx;

    if (action == M_PROPERTY_GET_CONSTRICTED_TYPE) {
        *(struct m_option *)arg = (struct m_option){.type = CONF_TYPE_FLAG};
        return M_PROPERTY_OK;
    }

    int r = mp_property_generic_option(mpctx, prop, action, arg);
    if (action == M_PROPERTY_SET)
        audio_update_volume(mpctx);
    return r;
}

static int mp_property_ao_volume(void *ctx, struct m_property *prop,
                                 int action, void *arg)
{
    MPContext *mpctx = ctx;
    struct ao *ao = mpctx->ao;
    if (!ao)
        return M_PROPERTY_NOT_IMPLEMENTED;

    switch (action) {
    case M_PROPERTY_SET: {
        float value = *(float *)arg;
        ao_control_vol_t vol = {value, value};
        if (ao_control(ao, AOCONTROL_SET_VOLUME, &vol) != CONTROL_OK)
            return M_PROPERTY_UNAVAILABLE;
        return M_PROPERTY_OK;
    }
    case M_PROPERTY_GET: {
        ao_control_vol_t vol = {0};
        if (ao_control(ao, AOCONTROL_GET_VOLUME, &vol) != CONTROL_OK)
            return M_PROPERTY_UNAVAILABLE;
        *(float *)arg = (vol.left + vol.right) / 2.0f;
        return M_PROPERTY_OK;
    }
    case M_PROPERTY_GET_TYPE:
        *(struct m_option *)arg = (struct m_option){
            .type = CONF_TYPE_FLOAT,
            .flags = M_OPT_RANGE,
            .min = 0,
            .max = 100,
        };
        return M_PROPERTY_OK;
    case M_PROPERTY_PRINT: {
        ao_control_vol_t vol = {0};
        if (ao_control(ao, AOCONTROL_GET_VOLUME, &vol) != CONTROL_OK)
            return M_PROPERTY_UNAVAILABLE;
        *(char **)arg = talloc_asprintf(NULL, "%.f", (vol.left + vol.right) / 2.0f);
        return M_PROPERTY_OK;
    }
    }
    return M_PROPERTY_NOT_IMPLEMENTED;
}


static int mp_property_ao_mute(void *ctx, struct m_property *prop,
                               int action, void *arg)
{
    MPContext *mpctx = ctx;
    struct ao *ao = mpctx->ao;
    if (!ao)
        return M_PROPERTY_NOT_IMPLEMENTED;

    switch (action) {
    case M_PROPERTY_SET: {
        bool value = *(int *)arg;
        if (ao_control(ao, AOCONTROL_SET_MUTE, &value) != CONTROL_OK)
            return M_PROPERTY_UNAVAILABLE;
        return M_PROPERTY_OK;
    }
    case M_PROPERTY_GET: {
        bool value = false;
        if (ao_control(ao, AOCONTROL_GET_MUTE, &value) != CONTROL_OK)
            return M_PROPERTY_UNAVAILABLE;
        *(int *)arg = value;
        return M_PROPERTY_OK;
    }
    case M_PROPERTY_GET_TYPE:
        *(struct m_option *)arg = (struct m_option){.type = CONF_TYPE_FLAG};
        return M_PROPERTY_OK;
    }
    return M_PROPERTY_NOT_IMPLEMENTED;
}

static int get_device_entry(int item, int action, void *arg, void *ctx)
{
    struct ao_device_list *list = ctx;
    struct ao_device_desc *entry = &list->devices[item];

    struct m_sub_property props[] = {
        {"name",        SUB_PROP_STR(entry->name)},
        {"description", SUB_PROP_STR(entry->desc)},
        {0}
    };

    return m_property_read_sub(props, action, arg);
}

static void create_hotplug(struct MPContext *mpctx)
{
    struct command_ctx *cmd = mpctx->command_ctx;

    if (!cmd->hotplug) {
        cmd->hotplug = ao_hotplug_create(mpctx->global, mp_wakeup_core_cb,
                                         mpctx);
    }
}

static int mp_property_audio_device(void *ctx, struct m_property *prop,
                                    int action, void *arg)
{
    struct MPContext *mpctx = ctx;
    struct command_ctx *cmd = mpctx->command_ctx;
    if (action == M_PROPERTY_PRINT) {
        create_hotplug(mpctx);

        char *name = NULL;
        if (mp_property_generic_option(mpctx, prop, M_PROPERTY_GET, &name) < 1)
            name = NULL;

        struct ao_device_list *list = ao_hotplug_get_device_list(cmd->hotplug);
        for (int n = 0; n < list->num_devices; n++) {
            struct ao_device_desc *dev = &list->devices[n];
            if (dev->name && name && strcmp(dev->name, name) == 0) {
                *(char **)arg = talloc_strdup(NULL, dev->desc ? dev->desc : "?");
                talloc_free(name);
                return M_PROPERTY_OK;
            }
        }

        talloc_free(name);
    }
    return mp_property_generic_option(mpctx, prop, action, arg);
}

static int mp_property_audio_devices(void *ctx, struct m_property *prop,
                                     int action, void *arg)
{
    struct MPContext *mpctx = ctx;
    struct command_ctx *cmd = mpctx->command_ctx;
    create_hotplug(mpctx);

    struct ao_device_list *list = ao_hotplug_get_device_list(cmd->hotplug);
    return m_property_read_list(action, arg, list->num_devices,
                                get_device_entry, list);
}

static int mp_property_ao(void *ctx, struct m_property *p, int action, void *arg)
{
    MPContext *mpctx = ctx;
    return m_property_strdup_ro(action, arg,
                                    mpctx->ao ? ao_get_name(mpctx->ao) : NULL);
}

/// Audio delay (RW)
static int mp_property_audio_delay(void *ctx, struct m_property *prop,
                                   int action, void *arg)
{
    MPContext *mpctx = ctx;
    float delay = mpctx->opts->audio_delay;
    switch (action) {
    case M_PROPERTY_PRINT:
        *(char **)arg = format_delay(delay);
        return M_PROPERTY_OK;
    case M_PROPERTY_SET: {
        int r = mp_property_generic_option(mpctx, prop, action, arg);
        if (mpctx->ao_chain && mpctx->vo_chain)
            mpctx->delay += mpctx->opts->audio_delay - delay;
        mp_wakeup_core(mpctx);
        return r;
    }
    }
    return mp_property_generic_option(mpctx, prop, action, arg);
}

/// Audio codec tag (RO)
static int mp_property_audio_codec_name(void *ctx, struct m_property *prop,
                                        int action, void *arg)
{
    MPContext *mpctx = ctx;
    struct track *track = mpctx->current_track[0][STREAM_AUDIO];
    const char *c = track && track->stream ? track->stream->codec->codec : NULL;
    return m_property_strdup_ro(action, arg, c);
}

/// Audio codec name (RO)
static int mp_property_audio_codec(void *ctx, struct m_property *prop,
                                   int action, void *arg)
{
    MPContext *mpctx = ctx;
    struct track *track = mpctx->current_track[0][STREAM_AUDIO];
    const char *c = track && track->dec ? track->dec->decoder_desc : NULL;
    return m_property_strdup_ro(action, arg, c);
}

static int property_audiofmt(struct mp_aframe *fmt, int action, void *arg)
{
    if (!fmt || !mp_aframe_config_is_valid(fmt))
        return M_PROPERTY_UNAVAILABLE;

    struct mp_chmap chmap = {0};
    mp_aframe_get_chmap(fmt, &chmap);

    struct m_sub_property props[] = {
        {"samplerate",      SUB_PROP_INT(mp_aframe_get_rate(fmt))},
        {"channel-count",   SUB_PROP_INT(chmap.num)},
        {"channels",        SUB_PROP_STR(mp_chmap_to_str(&chmap))},
        {"hr-channels",     SUB_PROP_STR(mp_chmap_to_str_hr(&chmap))},
        {"format",          SUB_PROP_STR(af_fmt_to_str(mp_aframe_get_format(fmt)))},
        {0}
    };

    return m_property_read_sub(props, action, arg);
}

static int mp_property_audio_params(void *ctx, struct m_property *prop,
                                    int action, void *arg)
{
    MPContext *mpctx = ctx;
    return property_audiofmt(mpctx->ao_chain ?
        mpctx->ao_chain->filter->input_aformat : NULL, action, arg);
}

static int mp_property_audio_out_params(void *ctx, struct m_property *prop,
                                        int action, void *arg)
{
    MPContext *mpctx = ctx;
    struct mp_aframe *frame = NULL;
    if (mpctx->ao) {
        frame = mp_aframe_create();
        int samplerate;
        int format;
        struct mp_chmap channels;
        ao_get_format(mpctx->ao, &samplerate, &format, &channels);
        mp_aframe_set_rate(frame, samplerate);
        mp_aframe_set_format(frame, format);
        mp_aframe_set_chmap(frame, &channels);
    }
    int r = property_audiofmt(frame, action, arg);
    talloc_free(frame);
    return r;
}

static struct track* track_next(struct MPContext *mpctx, enum stream_type type,
                                int direction, struct track *track)
{
    assert(direction == -1 || direction == +1);
    struct track *prev = NULL, *next = NULL;
    bool seen = track == NULL;
    for (int n = 0; n < mpctx->num_tracks; n++) {
        struct track *cur = mpctx->tracks[n];
        if (cur->type == type) {
            if (cur == track) {
                seen = true;
            } else if (!cur->selected) {
                if (seen && !next) {
                    next = cur;
                }
                if (!seen || !track) {
                    prev = cur;
                }
            }
        }
    }
    return direction > 0 ? next : prev;
}

static int property_switch_track(struct m_property *prop, int action, void *arg,
                                 MPContext *mpctx, int order,
                                 enum stream_type type)
{
    struct track *track = mpctx->current_track[order][type];

    switch (action) {
    case M_PROPERTY_GET:
        if (mpctx->playback_initialized) {
            *(int *)arg = track ? track->user_tid : -2;
        } else {
            *(int *)arg = mpctx->opts->stream_id[order][type];
        }
        return M_PROPERTY_OK;
    case M_PROPERTY_PRINT:
        if (track) {
            char *lang = track->lang;
            if (!lang)
                lang = "unknown";

            if (track->title) {
                *(char **)arg = talloc_asprintf(NULL, "(%d) %s (\"%s\")",
                                           track->user_tid, lang, track->title);
            } else {
                *(char **)arg = talloc_asprintf(NULL, "(%d) %s",
                                                track->user_tid, lang);
            }
        } else {
            const char *msg = "no";
            if (!mpctx->playback_initialized &&
                mpctx->opts->stream_id[order][type] == -1)
                msg = "auto";
            *(char **) arg = talloc_strdup(NULL, msg);
        }
        return M_PROPERTY_OK;

    case M_PROPERTY_SWITCH: {
        if (mpctx->playback_initialized) {
            struct m_property_switch_arg *sarg = arg;
            do {
                track = track_next(mpctx, type, sarg->inc >= 0 ? +1 : -1, track);
                mp_switch_track_n(mpctx, order, type, track, FLAG_MARK_SELECTION);
            } while (mpctx->current_track[order][type] != track);
            print_track_list(mpctx, "Track switched:");
        } else {
            // Simply cycle between "no" and "auto". It's possible that this does
            // not always do what the user means, but keep the complexity low.
            mpctx->opts->stream_id[order][type] =
                mpctx->opts->stream_id[order][type] == -1 ? -2 : -1;
        }
        return M_PROPERTY_OK;
    }
    case M_PROPERTY_SET:
        if (mpctx->playback_initialized) {
            track = mp_track_by_tid(mpctx, type, *(int *)arg);
            mp_switch_track_n(mpctx, order, type, track, FLAG_MARK_SELECTION);
            print_track_list(mpctx, "Track switched:");
            mp_wakeup_core(mpctx);
        } else {
            mpctx->opts->stream_id[order][type] = *(int *)arg;
        }
        return M_PROPERTY_OK;
    }
    return mp_property_generic_option(mpctx, prop, action, arg);
}

static int track_channels(struct track *track)
{
    return track->stream ? track->stream->codec->channels.num : 0;
}

static int get_track_entry(int item, int action, void *arg, void *ctx)
{
    struct MPContext *mpctx = ctx;
    struct track *track = mpctx->tracks[item];

    struct mp_codec_params p =
        track->stream ? *track->stream->codec : (struct mp_codec_params){0};

    const char *decoder_desc = NULL;
    if (track->dec)
        decoder_desc = track->dec->decoder_desc;

    bool has_rg = track->stream && track->stream->codec->replaygain_data;
    struct replaygain_data rg = has_rg ? *track->stream->codec->replaygain_data
                                       : (struct replaygain_data){0};

    struct m_sub_property props[] = {
        {"id",          SUB_PROP_INT(track->user_tid)},
        {"type",        SUB_PROP_STR(stream_type_name(track->type)),
                        .unavailable = !stream_type_name(track->type)},
        {"src-id",      SUB_PROP_INT(track->demuxer_id),
                        .unavailable = track->demuxer_id == -1},
        {"title",       SUB_PROP_STR(track->title),
                        .unavailable = !track->title},
        {"lang",        SUB_PROP_STR(track->lang),
                        .unavailable = !track->lang},
        {"audio-channels", SUB_PROP_INT(track_channels(track)),
                        .unavailable = track_channels(track) <= 0},
        {"albumart",    SUB_PROP_FLAG(track->attached_picture)},
        {"default",     SUB_PROP_FLAG(track->default_track)},
        {"forced",      SUB_PROP_FLAG(track->forced_track)},
        {"dependent",   SUB_PROP_FLAG(track->dependent_track)},
        {"visual-impaired",  SUB_PROP_FLAG(track->visual_impaired_track)},
        {"hearing-impaired", SUB_PROP_FLAG(track->hearing_impaired_track)},
        {"external",    SUB_PROP_FLAG(track->is_external)},
        {"selected",    SUB_PROP_FLAG(track->selected)},
        {"external-filename", SUB_PROP_STR(track->external_filename),
                        .unavailable = !track->external_filename},
        {"ff-index",    SUB_PROP_INT(track->ff_index)},
        {"decoder-desc", SUB_PROP_STR(decoder_desc),
                        .unavailable = !decoder_desc},
        {"codec",       SUB_PROP_STR(p.codec),
                        .unavailable = !p.codec},
        {"demux-w",     SUB_PROP_INT(p.disp_w), .unavailable = !p.disp_w},
        {"demux-h",     SUB_PROP_INT(p.disp_h), .unavailable = !p.disp_h},
        {"demux-channel-count", SUB_PROP_INT(p.channels.num),
                        .unavailable = !p.channels.num},
        {"demux-channels", SUB_PROP_STR(mp_chmap_to_str(&p.channels)),
                        .unavailable = !p.channels.num},
        {"demux-samplerate", SUB_PROP_INT(p.samplerate),
                        .unavailable = !p.samplerate},
        {"demux-fps",   SUB_PROP_DOUBLE(p.fps), .unavailable = p.fps <= 0},
        {"replaygain-track-peak", SUB_PROP_FLOAT(rg.track_peak),
                        .unavailable = !has_rg},
        {"replaygain-track-gain", SUB_PROP_FLOAT(rg.track_gain),
                        .unavailable = !has_rg},
        {"replaygain-album-peak", SUB_PROP_FLOAT(rg.album_peak),
                        .unavailable = !has_rg},
        {"replaygain-album-gain", SUB_PROP_FLOAT(rg.album_gain),
                        .unavailable = !has_rg},
        {0}
    };

    return m_property_read_sub(props, action, arg);
}

static const char *track_type_name(enum stream_type t)
{
    switch (t) {
    case STREAM_VIDEO: return "Video";
    case STREAM_AUDIO: return "Audio";
    case STREAM_SUB: return "Sub";
    }
    return NULL;
}

static int property_list_tracks(void *ctx, struct m_property *prop,
                                int action, void *arg)
{
    MPContext *mpctx = ctx;
    if (action == M_PROPERTY_PRINT) {
        char *res = NULL;

        for (int type = 0; type < STREAM_TYPE_COUNT; type++) {
            for (int n = 0; n < mpctx->num_tracks; n++) {
                struct track *track = mpctx->tracks[n];
                if (track->type != type)
                    continue;

                res = talloc_asprintf_append(res, "%s: ",
                                             track_type_name(track->type));
                res = talloc_strdup_append(res,
                                track->selected ? list_current : list_normal);
                res = talloc_asprintf_append(res, "(%d) ", track->user_tid);
                if (track->title)
                    res = talloc_asprintf_append(res, "'%s' ", track->title);
                if (track->lang)
                    res = talloc_asprintf_append(res, "(%s) ", track->lang);
                if (track->is_external)
                    res = talloc_asprintf_append(res, "(external) ");
                res = talloc_asprintf_append(res, "\n");
            }

            res = talloc_asprintf_append(res, "\n");
        }

        struct demuxer *demuxer = mpctx->demuxer;
        if (demuxer && demuxer->num_editions > 1)
            res = talloc_asprintf_append(res, "\nEdition: %d of %d\n",
                                        demuxer->edition + 1,
                                        demuxer->num_editions);

        *(char **)arg = res;
        return M_PROPERTY_OK;
    }
    return m_property_read_list(action, arg, mpctx->num_tracks,
                                get_track_entry, mpctx);
}

/// Selected audio id (RW)
static int mp_property_audio(void *ctx, struct m_property *prop,
                             int action, void *arg)
{
    return property_switch_track(prop, action, arg, ctx, 0, STREAM_AUDIO);
}

/// Selected video id (RW)
static int mp_property_video(void *ctx, struct m_property *prop,
                             int action, void *arg)
{
    return property_switch_track(prop, action, arg, ctx, 0, STREAM_VIDEO);
}

static int mp_property_hwdec(void *ctx, struct m_property *prop,
                             int action, void *arg)
{
    MPContext *mpctx = ctx;
    struct track *track = mpctx->current_track[0][STREAM_VIDEO];
    struct mp_decoder_wrapper *dec = track ? track->dec : NULL;

    if (action == M_PROPERTY_SET) {
        char *new = *(char **)arg;
        char *old = NULL;
        if (mp_property_generic_option(mpctx, prop, M_PROPERTY_GET, &old) < 1)
            old = NULL;

        bool same = bstr_equals(bstr0(old), bstr0(new));

        mp_property_generic_option(mpctx, prop, M_PROPERTY_SET, &new);

        talloc_free(old);

        if (!dec || same)
            return M_PROPERTY_OK;

        mp_decoder_wrapper_control(dec, VDCTRL_REINIT, NULL);
        double last_pts = mpctx->last_vo_pts;
        if (last_pts != MP_NOPTS_VALUE)
            queue_seek(mpctx, MPSEEK_ABSOLUTE, last_pts, MPSEEK_EXACT, 0);

        return M_PROPERTY_OK;
    }
    return mp_property_generic_option(mpctx, prop, action, arg);
}

static int mp_property_hwdec_current(void *ctx, struct m_property *prop,
                                     int action, void *arg)
{
    MPContext *mpctx = ctx;
    struct track *track = mpctx->current_track[0][STREAM_VIDEO];
    struct mp_decoder_wrapper *dec = track ? track->dec : NULL;

    if (!dec)
        return M_PROPERTY_UNAVAILABLE;

    char *current = NULL;
    mp_decoder_wrapper_control(dec, VDCTRL_GET_HWDEC, &current);
    if (!current)
        current = "no";
    return m_property_strdup_ro(action, arg, current);
}

static int mp_property_hwdec_interop(void *ctx, struct m_property *prop,
                                     int action, void *arg)
{
    MPContext *mpctx = ctx;
    if (!mpctx->video_out || !mpctx->video_out->hwdec_devs)
        return M_PROPERTY_UNAVAILABLE;

    char *names = hwdec_devices_get_names(mpctx->video_out->hwdec_devs);
    int res = m_property_strdup_ro(action, arg, names);
    talloc_free(names);
    return res;
}

/// Helper to set vo flags.
/** \ingroup PropertyImplHelper
 */
static int mp_property_vo_flag(struct m_property *prop, int action, void *arg,
                               int vo_ctrl, int *vo_var, MPContext *mpctx)
{
    int old = *vo_var;
    int res = mp_property_generic_option(mpctx, prop, action, arg);
    if (action == M_PROPERTY_SET && old != *vo_var) {
        if (mpctx->video_out)
            vo_control(mpctx->video_out, vo_ctrl, 0);
    }
    return res;
}

/// Fullscreen state (RW)
static int mp_property_fullscreen(void *ctx, struct m_property *prop,
                                  int action, void *arg)
{
    MPContext *mpctx = ctx;
    int oldval = mpctx->opts->vo->fullscreen;
    int r = mp_property_vo_flag(prop, action, arg, VOCTRL_FULLSCREEN,
                                &mpctx->opts->vo->fullscreen, mpctx);
    if (oldval && oldval != mpctx->opts->vo->fullscreen)
        mpctx->mouse_event_ts--; // Show mouse cursor
    return r;
}

/// Show playback progress in Windows 7+ taskbar (RW)
static int mp_property_taskbar_progress(void *ctx, struct m_property *prop,
                             int action, void *arg)
{
    MPContext *mpctx = ctx;
    if (action == M_PROPERTY_SET) {
        int desired = !!*(int *) arg;
        if (mpctx->opts->vo->taskbar_progress == desired)
            return M_PROPERTY_OK;
        mpctx->opts->vo->taskbar_progress = desired;
        if (mpctx->video_out)
            update_vo_playback_state(mpctx);
        return M_PROPERTY_OK;
    }
    return mp_property_generic_option(mpctx, prop, action, arg);
}

/// Window always on top (RW)
static int mp_property_ontop(void *ctx, struct m_property *prop,
                             int action, void *arg)
{
    MPContext *mpctx = ctx;
    return mp_property_vo_flag(prop, action, arg, VOCTRL_ONTOP,
                               &mpctx->opts->vo->ontop, mpctx);
}

/// Show window borders (RW)
static int mp_property_border(void *ctx, struct m_property *prop,
                              int action, void *arg)
{
    MPContext *mpctx = ctx;
    return mp_property_vo_flag(prop, action, arg, VOCTRL_BORDER,
                               &mpctx->opts->vo->border, mpctx);
}

static int mp_property_all_workspaces(void *ctx, struct m_property *prop,
                                      int action, void *arg)
{
    MPContext *mpctx = ctx;
    return mp_property_vo_flag(prop, action, arg, VOCTRL_ALL_WORKSPACES,
                               &mpctx->opts->vo->all_workspaces, mpctx);
}

static int get_frame_count(struct MPContext *mpctx)
{
    struct demuxer *demuxer = mpctx->demuxer;
    if (!demuxer)
        return -1;
    if (!mpctx->vo_chain)
        return -1;
    double len = get_time_length(mpctx);
    double fps = mpctx->vo_chain->filter->container_fps;
    if (len < 0 || fps <= 0)
        return 0;

    return len * fps;
}

static int mp_property_frame_number(void *ctx, struct m_property *prop,
                                    int action, void *arg)
{
    MPContext *mpctx = ctx;
    int frames = get_frame_count(mpctx);
    if (frames < 0)
        return M_PROPERTY_UNAVAILABLE;

    return m_property_int_ro(action, arg,
        lrint(get_current_pos_ratio(mpctx, false) * frames));
}

static int mp_property_frame_count(void *ctx, struct m_property *prop,
                                   int action, void *arg)
{
    MPContext *mpctx = ctx;
    int frames = get_frame_count(mpctx);
    if (frames < 0)
        return M_PROPERTY_UNAVAILABLE;

    return m_property_int_ro(action, arg, frames);
}

/// Video codec tag (RO)
static int mp_property_video_format(void *ctx, struct m_property *prop,
                                    int action, void *arg)
{
    MPContext *mpctx = ctx;
    struct track *track = mpctx->current_track[0][STREAM_VIDEO];
    const char *c = track && track->stream ? track->stream->codec->codec : NULL;
    return m_property_strdup_ro(action, arg, c);
}

/// Video codec name (RO)
static int mp_property_video_codec(void *ctx, struct m_property *prop,
                                   int action, void *arg)
{
    MPContext *mpctx = ctx;
    struct track *track = mpctx->current_track[0][STREAM_VIDEO];
    const char *c = track && track->dec ? track->dec->decoder_desc : NULL;
    return m_property_strdup_ro(action, arg, c);
}

static int property_imgparams(struct mp_image_params p, int action, void *arg)
{
    if (!p.imgfmt)
        return M_PROPERTY_UNAVAILABLE;

    int d_w, d_h;
    mp_image_params_get_dsize(&p, &d_w, &d_h);

    struct mp_imgfmt_desc desc = mp_imgfmt_get_desc(p.imgfmt);
    int bpp = 0;
    for (int i = 0; i < desc.num_planes; i++)
        bpp += desc.bpp[i] >> (desc.xs[i] + desc.ys[i]);

    struct m_sub_property props[] = {
        {"pixelformat",     SUB_PROP_STR(mp_imgfmt_to_name(p.imgfmt))},
        {"average-bpp",     SUB_PROP_INT(bpp),
                            .unavailable = !bpp},
        {"plane-depth",     SUB_PROP_INT(desc.plane_bits),
                            .unavailable = !(desc.flags & MP_IMGFLAG_PLANAR)},
        {"w",               SUB_PROP_INT(p.w)},
        {"h",               SUB_PROP_INT(p.h)},
        {"dw",              SUB_PROP_INT(d_w)},
        {"dh",              SUB_PROP_INT(d_h)},
        {"aspect",          SUB_PROP_FLOAT(d_w / (double)d_h)},
        {"par",             SUB_PROP_FLOAT(p.p_w / (double)p.p_h)},
        {"colormatrix",
            SUB_PROP_STR(m_opt_choice_str(mp_csp_names, p.color.space))},
        {"colorlevels",
            SUB_PROP_STR(m_opt_choice_str(mp_csp_levels_names, p.color.levels))},
        {"primaries",
            SUB_PROP_STR(m_opt_choice_str(mp_csp_prim_names, p.color.primaries))},
        {"gamma",
            SUB_PROP_STR(m_opt_choice_str(mp_csp_trc_names, p.color.gamma))},
        {"sig-peak", SUB_PROP_FLOAT(p.color.sig_peak)},
        {"light",
            SUB_PROP_STR(m_opt_choice_str(mp_csp_light_names, p.color.light))},
        {"chroma-location",
            SUB_PROP_STR(m_opt_choice_str(mp_chroma_names, p.chroma_location))},
        {"stereo-in",
            SUB_PROP_STR(m_opt_choice_str(mp_stereo3d_names, p.stereo3d))},
        {"rotate",          SUB_PROP_INT(p.rotate)},
        {0}
    };

    return m_property_read_sub(props, action, arg);
}

static struct mp_image_params get_video_out_params(struct MPContext *mpctx)
{
    if (!mpctx->vo_chain)
        return (struct mp_image_params){0};

    return mpctx->vo_chain->filter->output_params;
}

static int mp_property_vo_imgparams(void *ctx, struct m_property *prop,
                                    int action, void *arg)
{
    return property_imgparams(get_video_out_params(ctx), action, arg);
}

static int mp_property_dec_imgparams(void *ctx, struct m_property *prop,
                                    int action, void *arg)
{
    MPContext *mpctx = ctx;
    struct mp_image_params p = {0};
    struct vo_chain *vo_c = mpctx->vo_chain;
    if (vo_c && vo_c->track)
        mp_decoder_wrapper_get_video_dec_params(vo_c->track->dec, &p);
    if (!p.imgfmt)
        return M_PROPERTY_UNAVAILABLE;
    return property_imgparams(p, action, arg);
}

static int mp_property_vd_imgparams(void *ctx, struct m_property *prop,
                                    int action, void *arg)
{
    MPContext *mpctx = ctx;
    struct vo_chain *vo_c = mpctx->vo_chain;
    if (!vo_c)
        return M_PROPERTY_UNAVAILABLE;
    struct track *track = mpctx->current_track[0][STREAM_VIDEO];
    struct mp_codec_params *c =
        track && track->stream ? track->stream->codec : NULL;
    if (vo_c->filter->input_params.imgfmt) {
        return property_imgparams(vo_c->filter->input_params, action, arg);
    } else if (c && c->disp_w && c->disp_h) {
        // Simplistic fallback for stupid scripts querying "width"/"height"
        // before the first frame is decoded.
        struct m_sub_property props[] = {
            {"w", SUB_PROP_INT(c->disp_w)},
            {"h", SUB_PROP_INT(c->disp_h)},
            {0}
        };
        return m_property_read_sub(props, action, arg);
    }
    return M_PROPERTY_UNAVAILABLE;
}

static int mp_property_video_frame_info(void *ctx, struct m_property *prop,
                                        int action, void *arg)
{
    MPContext *mpctx = ctx;
    struct mp_image *f =
        mpctx->video_out ? vo_get_current_frame(mpctx->video_out) : NULL;
    if (!f)
        return M_PROPERTY_UNAVAILABLE;

    const char *pict_types[] = {0, "I", "P", "B"};
    const char *pict_type = f->pict_type >= 1 && f->pict_type <= 3
                          ? pict_types[f->pict_type] : NULL;

    struct m_sub_property props[] = {
        {"picture-type",    SUB_PROP_STR(pict_type), .unavailable = !pict_type},
        {"interlaced",      SUB_PROP_FLAG(!!(f->fields & MP_IMGFIELD_INTERLACED))},
        {"tff",             SUB_PROP_FLAG(!!(f->fields & MP_IMGFIELD_TOP_FIRST))},
        {"repeat",          SUB_PROP_FLAG(!!(f->fields & MP_IMGFIELD_REPEAT_FIRST))},
        {0}
    };

    talloc_free(f);
    return m_property_read_sub(props, action, arg);
}

static int mp_property_window_scale(void *ctx, struct m_property *prop,
                                    int action, void *arg)
{
    MPContext *mpctx = ctx;
    struct vo *vo = mpctx->video_out;
    if (!vo)
        goto generic;

    struct mp_image_params params = get_video_out_params(mpctx);
    int vid_w, vid_h;
    mp_image_params_get_dsize(&params, &vid_w, &vid_h);
    if (vid_w < 1 || vid_h < 1)
        goto generic;

    switch (action) {
    case M_PROPERTY_SET: {
        double scale = *(double *)arg;
        int s[2] = {vid_w * scale, vid_h * scale};
        if (s[0] > 0 && s[1] > 0)
            vo_control(vo, VOCTRL_SET_UNFS_WINDOW_SIZE, s);
        goto generic;
    }
    case M_PROPERTY_GET: {
        int s[2];
        if (vo_control(vo, VOCTRL_GET_UNFS_WINDOW_SIZE, s) <= 0 ||
            s[0] < 1 || s[1] < 1)
            goto generic;
        double xs = (double)s[0] / vid_w;
        double ys = (double)s[1] / vid_h;
        *(double *)arg = (xs + ys) / 2;
        return M_PROPERTY_OK;
    }
    }
generic:
    return mp_property_generic_option(mpctx, prop, action, arg);
}

static int mp_property_win_minimized(void *ctx, struct m_property *prop,
                                     int action, void *arg)
{
    MPContext *mpctx = ctx;
    struct vo *vo = mpctx->video_out;
    if (!vo)
        return M_PROPERTY_UNAVAILABLE;

    int state = 0;
    if (vo_control(vo, VOCTRL_GET_WIN_STATE, &state) < 1)
        return M_PROPERTY_UNAVAILABLE;

    return m_property_flag_ro(action, arg, state & VO_WIN_STATE_MINIMIZED);
}

static int mp_property_display_fps(void *ctx, struct m_property *prop,
                                   int action, void *arg)
{
    MPContext *mpctx = ctx;
    double fps = mpctx->video_out ? vo_get_display_fps(mpctx->video_out) : 0;
    if (fps > 0 && action != M_PROPERTY_SET)
        return m_property_double_ro(action, arg, fps);
    return mp_property_generic_option(mpctx, prop, action, arg);
}

static int mp_property_estimated_display_fps(void *ctx, struct m_property *prop,
                                             int action, void *arg)
{
    MPContext *mpctx = ctx;
    struct vo *vo = mpctx->video_out;
    if (!vo)
        return M_PROPERTY_UNAVAILABLE;
    double interval = vo_get_estimated_vsync_interval(vo);
    if (interval <= 0)
        return M_PROPERTY_UNAVAILABLE;
    return m_property_double_ro(action, arg, 1.0 / interval);
}

static int mp_property_vsync_jitter(void *ctx, struct m_property *prop,
                                    int action, void *arg)
{
    MPContext *mpctx = ctx;
    struct vo *vo = mpctx->video_out;
    if (!vo)
        return M_PROPERTY_UNAVAILABLE;
    double stddev = vo_get_estimated_vsync_jitter(vo);
    if (stddev < 0)
        return M_PROPERTY_UNAVAILABLE;
    return m_property_double_ro(action, arg, stddev);
}

static int mp_property_display_names(void *ctx, struct m_property *prop,
                                     int action, void *arg)
{
    MPContext *mpctx = ctx;
    struct vo *vo = mpctx->video_out;
    if (!vo)
        return M_PROPERTY_UNAVAILABLE;

    switch (action) {
    case M_PROPERTY_GET_TYPE:
        *(struct m_option *)arg = (struct m_option){.type = CONF_TYPE_STRING_LIST};
        return M_PROPERTY_OK;
    case M_PROPERTY_GET: {
        char** display_names;
        if (vo_control(vo, VOCTRL_GET_DISPLAY_NAMES, &display_names) < 1)
            return M_PROPERTY_UNAVAILABLE;

        *(char ***)arg = display_names;
        return M_PROPERTY_OK;
    }
    }
    return M_PROPERTY_NOT_IMPLEMENTED;
}

static int mp_property_vo_configured(void *ctx, struct m_property *prop,
                                     int action, void *arg)
{
    MPContext *mpctx = ctx;
    return m_property_flag_ro(action, arg,
                        mpctx->video_out && mpctx->video_out->config_ok);
}

static void get_frame_perf(struct mpv_node *node, struct mp_frame_perf *perf)
{
    for (int i = 0; i < perf->count; i++) {
        struct mp_pass_perf *data = &perf->perf[i];
        struct mpv_node *pass = node_array_add(node, MPV_FORMAT_NODE_MAP);

        node_map_add_string(pass, "desc", perf->desc[i]);
        node_map_add(pass, "last", MPV_FORMAT_INT64)->u.int64 = data->last;
        node_map_add(pass, "avg", MPV_FORMAT_INT64)->u.int64 = data->avg;
        node_map_add(pass, "peak", MPV_FORMAT_INT64)->u.int64 = data->peak;
        node_map_add(pass, "count", MPV_FORMAT_INT64)->u.int64 = data->count;
        struct mpv_node *samples = node_map_add(pass, "samples", MPV_FORMAT_NODE_ARRAY);
        for (int n = 0; n < data->count; n++)
            node_array_add(samples, MPV_FORMAT_INT64)->u.int64 = data->samples[n];
    }
}

static char *asprint_perf(char *res, struct mp_frame_perf *perf)
{
    for (int i = 0; i < perf->count; i++) {
        struct mp_pass_perf *pass = &perf->perf[i];
        res = talloc_asprintf_append(res,
                  "- %s: last %dus avg %dus peak %dus\n", perf->desc[i],
                  (int)pass->last/1000, (int)pass->avg/1000, (int)pass->peak/1000);
    }

    return res;
}

static int mp_property_vo_passes(void *ctx, struct m_property *prop,
                                 int action, void *arg)
{
    MPContext *mpctx = ctx;
    if (!mpctx->video_out)
        return M_PROPERTY_UNAVAILABLE;

    // Return the type right away if requested, to avoid having to
    // go through a completely unnecessary VOCTRL
    if (action == M_PROPERTY_GET_TYPE) {
        *(struct m_option *)arg = (struct m_option){.type = CONF_TYPE_NODE};
        return M_PROPERTY_OK;
    }

    int ret = M_PROPERTY_UNAVAILABLE;
    struct voctrl_performance_data *data = talloc_ptrtype(NULL, data);
    if (vo_control(mpctx->video_out, VOCTRL_PERFORMANCE_DATA, data) <= 0)
        goto out;

    switch (action) {
    case M_PROPERTY_PRINT: {
        char *res = NULL;
        res = talloc_asprintf_append(res, "fresh:\n");
        res = asprint_perf(res, &data->fresh);
        res = talloc_asprintf_append(res, "\nredraw:\n");
        res = asprint_perf(res, &data->redraw);
        *(char **)arg = res;
        ret = M_PROPERTY_OK;
        goto out;
    }

    case M_PROPERTY_GET: {
        struct mpv_node node;
        node_init(&node, MPV_FORMAT_NODE_MAP, NULL);
        struct mpv_node *fresh = node_map_add(&node, "fresh", MPV_FORMAT_NODE_ARRAY);
        struct mpv_node *redraw = node_map_add(&node, "redraw", MPV_FORMAT_NODE_ARRAY);
        get_frame_perf(fresh, &data->fresh);
        get_frame_perf(redraw, &data->redraw);
        *(struct mpv_node *)arg = node;
        ret = M_PROPERTY_OK;
        goto out;
    }
    }

    ret = M_PROPERTY_NOT_IMPLEMENTED;

out:
    talloc_free(data);
    return ret;
}

static int mp_property_vo(void *ctx, struct m_property *p, int action, void *arg)
{
    MPContext *mpctx = ctx;
    return m_property_strdup_ro(action, arg,
                    mpctx->video_out ? mpctx->video_out->driver->name : NULL);
}

static int mp_property_osd_w(void *ctx, struct m_property *prop,
                             int action, void *arg)
{
    MPContext *mpctx = ctx;
    struct mp_osd_res vo_res = osd_get_vo_res(mpctx->osd);
    return m_property_int_ro(action, arg, vo_res.w);
}

static int mp_property_osd_h(void *ctx, struct m_property *prop,
                             int action, void *arg)
{
    MPContext *mpctx = ctx;
    struct mp_osd_res vo_res = osd_get_vo_res(mpctx->osd);
    return m_property_int_ro(action, arg, vo_res.h);
}

static int mp_property_osd_par(void *ctx, struct m_property *prop,
                               int action, void *arg)
{
    MPContext *mpctx = ctx;
    struct mp_osd_res vo_res = osd_get_vo_res(mpctx->osd);
    return m_property_double_ro(action, arg, vo_res.display_par);
}

static int mp_property_osd_sym(void *ctx, struct m_property *prop,
                               int action, void *arg)
{
    MPContext *mpctx = ctx;
    char temp[20];
    get_current_osd_sym(mpctx, temp, sizeof(temp));
    return m_property_strdup_ro(action, arg, temp);
}

static int mp_property_osd_ass(void *ctx, struct m_property *prop,
                               int action, void *arg)
{
    struct m_sub_property props[] = {
        {"0",   SUB_PROP_STR(OSD_ASS_0)},
        {"1",   SUB_PROP_STR(OSD_ASS_1)},
        {0}
    };
    return m_property_read_sub(props, action, arg);
}

/// Video fps (RO)
static int mp_property_fps(void *ctx, struct m_property *prop,
                           int action, void *arg)
{
    MPContext *mpctx = ctx;
    float fps = mpctx->vo_chain ? mpctx->vo_chain->filter->container_fps : 0;
    if (fps < 0.1 || !isfinite(fps))
        return M_PROPERTY_UNAVAILABLE;;
    return m_property_float_ro(action, arg, fps);
}

static int mp_property_vf_fps(void *ctx, struct m_property *prop,
                              int action, void *arg)
{
    MPContext *mpctx = ctx;
    if (!mpctx->vo_chain)
        return M_PROPERTY_UNAVAILABLE;
    double avg = calc_average_frame_duration(mpctx);
    if (avg <= 0)
        return M_PROPERTY_UNAVAILABLE;
    return m_property_double_ro(action, arg, 1.0 / avg);
}

/// Video aspect (RO)
static int mp_property_aspect(void *ctx, struct m_property *prop,
                              int action, void *arg)
{
    MPContext *mpctx = ctx;

    float aspect = mpctx->opts->movie_aspect;
    if (mpctx->vo_chain && aspect <= 0) {
        struct mp_image_params *params = &mpctx->vo_chain->filter->input_params;
        if (params && params->p_w > 0 && params->p_h > 0) {
            int d_w, d_h;
            mp_image_params_get_dsize(params, &d_w, &d_h);
            aspect = (float)d_w / d_h;
        }
    }
    struct track *track = mpctx->current_track[0][STREAM_VIDEO];
    if (track && track->stream && aspect <= 0) {
        struct mp_codec_params *c = track->stream->codec;
        if (c->disp_w && c->disp_h)
            aspect = (float)c->disp_w / c->disp_h;
    }

    switch (action) {
    case M_PROPERTY_PRINT: {
        if (mpctx->opts->movie_aspect < 0) {
            *(char **)arg = talloc_asprintf(NULL, "%.3f (original)", aspect);
            return M_PROPERTY_OK;
        }
        break;
    }
    case M_PROPERTY_GET: {
        *(float *)arg = aspect;
        return M_PROPERTY_OK;
    }
    }
    return mp_property_generic_option(mpctx, prop, action, arg);
}

/// Selected subtitles (RW)
static int mp_property_sub(void *ctx, struct m_property *prop,
                           int action, void *arg)
{
    return property_switch_track(prop, action, arg, ctx, 0, STREAM_SUB);
}

static int mp_property_sub2(void *ctx, struct m_property *prop,
                            int action, void *arg)
{
    return property_switch_track(prop, action, arg, ctx, 1, STREAM_SUB);
}

/// Subtitle delay (RW)
static int mp_property_sub_delay(void *ctx, struct m_property *prop,
                                 int action, void *arg)
{
    MPContext *mpctx = ctx;
    struct MPOpts *opts = mpctx->opts;
    switch (action) {
    case M_PROPERTY_PRINT:
        *(char **)arg = format_delay(opts->subs_rend->sub_delay);
        return M_PROPERTY_OK;
    }
    return mp_property_generic_option(mpctx, prop, action, arg);
}

/// Subtitle speed (RW)
static int mp_property_sub_speed(void *ctx, struct m_property *prop,
                                 int action, void *arg)
{
    MPContext *mpctx = ctx;
    struct MPOpts *opts = mpctx->opts;
    if (action == M_PROPERTY_PRINT) {
        *(char **)arg =
            talloc_asprintf(NULL, "%4.1f%%", 100 * opts->subs_rend->sub_speed);
        return M_PROPERTY_OK;
    }
    return mp_property_generic_option(mpctx, prop, action, arg);
}

static int mp_property_sub_pos(void *ctx, struct m_property *prop,
                               int action, void *arg)
{
    MPContext *mpctx = ctx;
    struct MPOpts *opts = mpctx->opts;
    if (action == M_PROPERTY_PRINT) {
        *(char **)arg = talloc_asprintf(NULL, "%d/100", opts->subs_rend->sub_pos);
        return M_PROPERTY_OK;
    }
    return mp_property_generic_option(mpctx, prop, action, arg);
}

static int mp_property_sub_text(void *ctx, struct m_property *prop,
                                int action, void *arg)
{
    MPContext *mpctx = ctx;
    struct track *track = mpctx->current_track[0][STREAM_SUB];
    struct dec_sub *sub = track ? track->d_sub : NULL;
    double pts = mpctx->playback_pts;
    if (!sub || pts == MP_NOPTS_VALUE)
        return M_PROPERTY_UNAVAILABLE;

    char *text = sub_get_text(sub, pts);
    if (!text)
        text = "";

    return m_property_strdup_ro(action, arg, text);
}

static int mp_property_cursor_autohide(void *ctx, struct m_property *prop,
                                       int action, void *arg)
{
    MPContext *mpctx = ctx;
    struct MPOpts *opts = mpctx->opts;
    int old_value = opts->cursor_autohide_delay;
    int r = mp_property_generic_option(mpctx, prop, action, arg);
    if (opts->cursor_autohide_delay != old_value)
        mpctx->mouse_timer = 0;
    return r;
}

static int mp_property_playlist_pos_x(void *ctx, struct m_property *prop,
                                      int action, void *arg, int base)
{
    MPContext *mpctx = ctx;
    struct playlist *pl = mpctx->playlist;
    if (!pl->first)
        return M_PROPERTY_UNAVAILABLE;

    switch (action) {
    case M_PROPERTY_GET: {
        int pos = playlist_entry_to_index(pl, pl->current);
        if (pos < 0)
            return M_PROPERTY_UNAVAILABLE;
        *(int *)arg = pos + base;
        return M_PROPERTY_OK;
    }
    case M_PROPERTY_SET: {
        int pos = *(int *)arg - base;
        struct playlist_entry *e = playlist_entry_from_index(pl, pos);
        if (!e)
            return M_PROPERTY_ERROR;
        mp_set_playlist_entry(mpctx, e);
        return M_PROPERTY_OK;
    }
    case M_PROPERTY_GET_TYPE: {
        struct m_option opt = {
            .type = CONF_TYPE_INT,
            .flags = CONF_RANGE,
            .min = base,
            .max = playlist_entry_count(pl) - 1 + base,
        };
        *(struct m_option *)arg = opt;
        return M_PROPERTY_OK;
    }
    }
    return M_PROPERTY_NOT_IMPLEMENTED;
}

static int mp_property_playlist_pos(void *ctx, struct m_property *prop,
                                    int action, void *arg)
{
    return mp_property_playlist_pos_x(ctx, prop, action, arg, 0);
}

static int mp_property_playlist_pos_1(void *ctx, struct m_property *prop,
                                      int action, void *arg)
{
    return mp_property_playlist_pos_x(ctx, prop, action, arg, 1);
}

struct get_playlist_ctx {
    struct MPContext *mpctx;
    int last_index;
    struct playlist_entry *last_entry;
};

static int get_playlist_entry(int item, int action, void *arg, void *ctx)
{
    struct get_playlist_ctx *p = ctx;
    struct MPContext *mpctx = p->mpctx;

    struct playlist_entry *e;
    // This is an optimization that prevents O(n^2) behaviour when the entire
    // playlist is requested. If a request is made for the last requested entry
    // or the entry immediately following it, it can be found without a full
    // traversal of the linked list.
    if (p->last_entry && item == p->last_index)
        e = p->last_entry;
    else if (p->last_entry && item == p->last_index + 1)
        e = p->last_entry->next;
    else
        e = playlist_entry_from_index(mpctx->playlist, item);
    p->last_index = item;
    p->last_entry = e;
    if (!e)
        return M_PROPERTY_ERROR;

    bool current = mpctx->playlist->current == e;
    bool playing = mpctx->playing == e;
    struct m_sub_property props[] = {
        {"filename",    SUB_PROP_STR(e->filename)},
        {"current",     SUB_PROP_FLAG(1), .unavailable = !current},
        {"playing",     SUB_PROP_FLAG(1), .unavailable = !playing},
        {"title",       SUB_PROP_STR(e->title), .unavailable = !e->title},
        {0}
    };

    return m_property_read_sub(props, action, arg);
}

static int mp_property_playlist(void *ctx, struct m_property *prop,
                                int action, void *arg)
{
    MPContext *mpctx = ctx;
    if (action == M_PROPERTY_PRINT) {
        struct playlist *pl = mpctx->playlist;
        char *res = talloc_strdup(NULL, "");

        for (struct playlist_entry *e = pl->first; e; e = e->next)
        {
            char *p = e->title;
            if (!p) {
                p = e->filename;
                if (!mp_is_url(bstr0(p))) {
                    char *s = mp_basename(e->filename);
                    if (s[0])
                        p = s;
                }
            }
            const char *m = pl->current == e ? list_current : list_normal;
            res = talloc_asprintf_append(res, "%s%s\n", m, p);
        }

        *(char **)arg =
            cut_osd_list(mpctx, res, playlist_entry_to_index(pl, pl->current));
        return M_PROPERTY_OK;
    }

    struct get_playlist_ctx p = {.mpctx = mpctx};
    return m_property_read_list(action, arg, playlist_entry_count(mpctx->playlist),
                                get_playlist_entry, &p);
}

static char *print_obj_osd_list(struct m_obj_settings *list)
{
    char *res = NULL;
    for (int n = 0; list && list[n].name; n++) {
        res = talloc_asprintf_append(res, "%s [", list[n].name);
        for (int i = 0; list[n].attribs && list[n].attribs[i]; i += 2) {
            res = talloc_asprintf_append(res, "%s%s=%s", i > 0 ? " " : "",
                                         list[n].attribs[i],
                                         list[n].attribs[i + 1]);
        }
        res = talloc_asprintf_append(res, "]");
        if (!list[n].enabled)
            res = talloc_strdup_append(res, " (disabled)");
        res = talloc_strdup_append(res, "\n");
    }
    if (!res)
        res = talloc_strdup(NULL, "(empty)");
    return res;
}

static int property_filter(struct m_property *prop, int action, void *arg,
                           MPContext *mpctx, enum stream_type mt)
{
    switch (action) {
    case M_PROPERTY_PRINT: {
        struct m_config_option *opt = m_config_get_co(mpctx->mconfig,
                                                      bstr0(prop->name));
        *(char **)arg = print_obj_osd_list(*(struct m_obj_settings **)opt->data);
        return M_PROPERTY_OK;
    }
    case M_PROPERTY_SET:
        return set_filters(mpctx, mt, *(struct m_obj_settings **)arg) >= 0
            ? M_PROPERTY_OK : M_PROPERTY_ERROR;
    }
    return mp_property_generic_option(mpctx, prop, action, arg);
}

static int mp_property_vf(void *ctx, struct m_property *prop,
                          int action, void *arg)
{
    return property_filter(prop, action, arg, ctx, STREAM_VIDEO);
}

static int mp_property_af(void *ctx, struct m_property *prop,
                          int action, void *arg)
{
    return property_filter(prop, action, arg, ctx, STREAM_AUDIO);
}

static int mp_property_ab_loop(void *ctx, struct m_property *prop,
                               int action, void *arg)
{
    struct MPContext *mpctx = ctx;
    if (action == M_PROPERTY_KEY_ACTION) {
        double val;
        if (mp_property_generic_option(mpctx, prop, M_PROPERTY_GET, &val) < 1)
            return M_PROPERTY_ERROR;

        return property_time(action, arg, val);
    }
    int r = mp_property_generic_option(mpctx, prop, action, arg);
    if (r > 0 && action == M_PROPERTY_SET) {
        update_ab_loop_clip(mpctx);
        // Update if visible
        set_osd_bar_chapters(mpctx, OSD_BAR_SEEK);
        mp_wakeup_core(mpctx);
    }
    return r;
}

static int mp_property_packet_bitrate(void *ctx, struct m_property *prop,
                                      int action, void *arg)
{
    MPContext *mpctx = ctx;
    int type = (uintptr_t)prop->priv & ~0x100;
    bool old = (uintptr_t)prop->priv & 0x100;

    struct demuxer *demuxer = NULL;
    if (mpctx->current_track[0][type])
        demuxer = mpctx->current_track[0][type]->demuxer;
    if (!demuxer)
        demuxer = mpctx->demuxer;
    if (!demuxer)
        return M_PROPERTY_UNAVAILABLE;

    double r[STREAM_TYPE_COUNT];
    demux_get_bitrate_stats(demuxer, r);
    if (r[type] < 0)
        return M_PROPERTY_UNAVAILABLE;

    // r[type] is in bytes/second -> bits
    double rate = r[type] * 8;

    // Same story, but used kilobits for some reason.
    if (old)
        return m_property_int64_ro(action, arg, rate / 1000.0 + 0.5);

    if (action == M_PROPERTY_PRINT) {
        rate /= 1000;
        if (rate < 1000) {
            *(char **)arg = talloc_asprintf(NULL, "%d kbps", (int)rate);
        } else {
            *(char **)arg = talloc_asprintf(NULL, "%.3f mbps", rate / 1000.0);
        }
        return M_PROPERTY_OK;
    }
    return m_property_int64_ro(action, arg, rate);
}

static int mp_property_cwd(void *ctx, struct m_property *prop,
                           int action, void *arg)
{
    switch (action) {
    case M_PROPERTY_GET: {
        char *cwd = mp_getcwd(NULL);
        if (!cwd)
            return M_PROPERTY_ERROR;
        *(char **)arg = cwd;
        return M_PROPERTY_OK;
    }
    case M_PROPERTY_GET_TYPE:
        *(struct m_option *)arg = (struct m_option){.type = CONF_TYPE_STRING};
        return M_PROPERTY_OK;
    }
    return M_PROPERTY_NOT_IMPLEMENTED;
}

static int mp_property_record_file(void *ctx, struct m_property *prop,
                                   int action, void *arg)
{
    struct MPContext *mpctx = ctx;
    struct MPOpts *opts = mpctx->opts;
    if (action == M_PROPERTY_SET) {
        char *new = *(char **)arg;
        if (!bstr_equals(bstr0(new), bstr0(opts->record_file))) {
            talloc_free(opts->record_file);
            opts->record_file = talloc_strdup(NULL, new);
            open_recorder(mpctx, false);
            // open_recorder() unsets it on failure.
            if (new && !opts->record_file)
                return M_PROPERTY_ERROR;
        }
        return M_PROPERTY_OK;
    }
    return mp_property_generic_option(mpctx, prop, action, arg);
}

static int mp_property_protocols(void *ctx, struct m_property *prop,
                                 int action, void *arg)
{
    switch (action) {
    case M_PROPERTY_GET:
        *(char ***)arg = stream_get_proto_list();
        return M_PROPERTY_OK;
    case M_PROPERTY_GET_TYPE:
        *(struct m_option *)arg = (struct m_option){.type = CONF_TYPE_STRING_LIST};
        return M_PROPERTY_OK;
    }
    return M_PROPERTY_NOT_IMPLEMENTED;
}

static int get_decoder_entry(int item, int action, void *arg, void *ctx)
{
    struct mp_decoder_list *codecs = ctx;
    struct mp_decoder_entry *c = &codecs->entries[item];

    struct m_sub_property props[] = {
        {"codec",       SUB_PROP_STR(c->codec)},
        {"driver" ,     SUB_PROP_STR(c->decoder)},
        {"description", SUB_PROP_STR(c->desc)},
        {0}
    };

    return m_property_read_sub(props, action, arg);
}

static int mp_property_decoders(void *ctx, struct m_property *prop,
                                int action, void *arg)
{
    struct mp_decoder_list *codecs = talloc_zero(NULL, struct mp_decoder_list);
    struct mp_decoder_list *v = talloc_steal(codecs, video_decoder_list());
    struct mp_decoder_list *a = talloc_steal(codecs, audio_decoder_list());
    mp_append_decoders(codecs, v);
    mp_append_decoders(codecs, a);
    int r = m_property_read_list(action, arg, codecs->num_entries,
                                 get_decoder_entry, codecs);
    talloc_free(codecs);
    return r;
}

static int mp_property_encoders(void *ctx, struct m_property *prop,
                                int action, void *arg)
{
    struct mp_decoder_list *codecs = talloc_zero(NULL, struct mp_decoder_list);
    mp_add_lavc_encoders(codecs);
    int r = m_property_read_list(action, arg, codecs->num_entries,
                                 get_decoder_entry, codecs);
    talloc_free(codecs);
    return r;
}

static int mp_property_lavf_demuxers(void *ctx, struct m_property *prop,
                                 int action, void *arg)
{
    switch (action) {
    case M_PROPERTY_GET:
        *(char ***)arg = mp_get_lavf_demuxers();
        return M_PROPERTY_OK;
    case M_PROPERTY_GET_TYPE:
        *(struct m_option *)arg = (struct m_option){.type = CONF_TYPE_STRING_LIST};
        return M_PROPERTY_OK;
    }
    return M_PROPERTY_NOT_IMPLEMENTED;
}

static int mp_property_version(void *ctx, struct m_property *prop,
                               int action, void *arg)
{
    return m_property_strdup_ro(action, arg, mpv_version);
}

static int mp_property_configuration(void *ctx, struct m_property *prop,
                                     int action, void *arg)
{
    return m_property_strdup_ro(action, arg, CONFIGURATION);
}

static int mp_property_ffmpeg(void *ctx, struct m_property *prop,
                               int action, void *arg)
{
    return m_property_strdup_ro(action, arg, av_version_info());
}

static int mp_property_alias(void *ctx, struct m_property *prop,
                             int action, void *arg)
{
    const char *real_property = prop->priv;
    return mp_property_do(real_property, action, arg, ctx);
}

static int mp_property_deprecated_alias(void *ctx, struct m_property *prop,
                                        int action, void *arg)
{
    MPContext *mpctx = ctx;
    struct command_ctx *cmd = mpctx->command_ctx;
    const char *real_property = prop->priv;
    for (int n = 0; n < cmd->num_warned_deprecated; n++) {
        if (strcmp(cmd->warned_deprecated[n], prop->name) == 0)
            goto done;
    }
    MP_WARN(mpctx, "Warning: property '%s' was replaced with '%s' and "
            "might be removed in the future.\n", prop->name, real_property);
    MP_TARRAY_APPEND(cmd, cmd->warned_deprecated, cmd->num_warned_deprecated,
                     (char *)prop->name);

done:
    return mp_property_do(real_property, action, arg, ctx);
}

static int access_options(struct m_property_action_arg *ka, bool local,
                          MPContext *mpctx)
{
    struct m_config_option *opt = m_config_get_co(mpctx->mconfig,
                                                  bstr0(ka->key));
    if (!opt)
        return M_PROPERTY_UNKNOWN;
    if (!opt->data)
        return M_PROPERTY_UNAVAILABLE;

    switch (ka->action) {
    case M_PROPERTY_GET:
        m_option_copy(opt->opt, ka->arg, opt->data);
        return M_PROPERTY_OK;
    case M_PROPERTY_SET: {
        if (local && !mpctx->playing)
            return M_PROPERTY_ERROR;
        int flags = M_SETOPT_RUNTIME | (local ? M_SETOPT_BACKUP : 0);
        int r = m_config_set_option_raw(mpctx->mconfig, opt, ka->arg, flags);
        mp_wakeup_core(mpctx);
        return r < 0 ? M_PROPERTY_ERROR : M_PROPERTY_OK;
    }
    case M_PROPERTY_GET_TYPE:
        *(struct m_option *)ka->arg = *opt->opt;
        return M_PROPERTY_OK;
    }
    return M_PROPERTY_NOT_IMPLEMENTED;
}

static int access_option_list(int action, void *arg, bool local, MPContext *mpctx)
{
    switch (action) {
    case M_PROPERTY_GET_TYPE:
        *(struct m_option *)arg = (struct m_option){.type = CONF_TYPE_STRING_LIST};
        return M_PROPERTY_OK;
    case M_PROPERTY_GET:
        *(char ***)arg = m_config_list_options(NULL, mpctx->mconfig);
        return M_PROPERTY_OK;
    case M_PROPERTY_KEY_ACTION:
        return access_options(arg, local, mpctx);
    }
    return M_PROPERTY_NOT_IMPLEMENTED;
}


static int mp_property_options(void *ctx, struct m_property *prop,
                               int action, void *arg)
{
    MPContext *mpctx = ctx;
    return access_option_list(action, arg, false, mpctx);
}

static int mp_property_local_options(void *ctx, struct m_property *prop,
                                     int action, void *arg)
{
    MPContext *mpctx = ctx;
    return access_option_list(action, arg, true, mpctx);
}

static int mp_property_option_info(void *ctx, struct m_property *prop,
                                   int action, void *arg)
{
    MPContext *mpctx = ctx;
    switch (action) {
    case M_PROPERTY_KEY_ACTION: {
        struct m_property_action_arg *ka = arg;
        bstr key;
        char *rem;
        m_property_split_path(ka->key, &key, &rem);
        struct m_config_option *co = m_config_get_co(mpctx->mconfig, key);
        if (!co)
            return M_PROPERTY_UNKNOWN;
        const struct m_option *opt = co->opt;

        union m_option_value def = {0};
        const void *def_ptr = m_config_get_co_default(mpctx->mconfig, co);
        if (def_ptr && opt->type->size > 0)
            memcpy(&def, def_ptr, opt->type->size);

        bool has_minmax =
            opt->type == &m_option_type_int ||
            opt->type == &m_option_type_int64 ||
            opt->type == &m_option_type_float ||
            opt->type == &m_option_type_double;
        char **choices = NULL;

        if (opt->type == &m_option_type_choice) {
            has_minmax = true;
            struct m_opt_choice_alternatives *alt = opt->priv;
            int num = 0;
            for ( ; alt->name; alt++)
                MP_TARRAY_APPEND(NULL, choices, num, alt->name);
            MP_TARRAY_APPEND(NULL, choices, num, NULL);
        }
        if (opt->type == &m_option_type_obj_settings_list) {
            struct m_obj_list *objs = opt->priv;
            int num = 0;
            for (int n = 0; ; n++) {
                struct m_obj_desc desc = {0};
                if (!objs->get_desc(&desc, n))
                    break;
                MP_TARRAY_APPEND(NULL, choices, num, (char *)desc.name);
            }
            MP_TARRAY_APPEND(NULL, choices, num, NULL);
        }

        struct m_sub_property props[] = {
            {"name",                    SUB_PROP_STR(co->name)},
            {"type",                    SUB_PROP_STR(opt->type->name)},
            {"set-from-commandline",    SUB_PROP_FLAG(co->is_set_from_cmdline)},
            {"set-locally",             SUB_PROP_FLAG(co->is_set_locally)},
            {"default-value",           *opt, def},
            {"min",                     SUB_PROP_DOUBLE(opt->min),
             .unavailable = !(has_minmax && (opt->flags & M_OPT_MIN))},
            {"max",                     SUB_PROP_DOUBLE(opt->max),
             .unavailable = !(has_minmax && (opt->flags & M_OPT_MAX))},
            {"choices", .type = {.type = CONF_TYPE_STRING_LIST},
             .value = {.string_list = choices}, .unavailable = !choices},
            {0}
        };

        struct m_property_action_arg next_ka = *ka;
        next_ka.key = rem;
        int r = m_property_read_sub(props, M_PROPERTY_KEY_ACTION, &next_ka);
        talloc_free(choices);
        return r;
    }
    }
    return M_PROPERTY_NOT_IMPLEMENTED;
}

static int mp_property_list(void *ctx, struct m_property *prop,
                            int action, void *arg)
{
    struct MPContext *mpctx = ctx;
    struct command_ctx *cmd = mpctx->command_ctx;

    switch (action) {
    case M_PROPERTY_GET_TYPE:
        *(struct m_option *)arg = (struct m_option){.type = CONF_TYPE_STRING_LIST};
        return M_PROPERTY_OK;
    case M_PROPERTY_GET: {
        char **list = NULL;
        int num = 0;
        for (int n = 0; cmd->properties[n].name; n++) {
            MP_TARRAY_APPEND(NULL, list, num,
                                talloc_strdup(NULL, cmd->properties[n].name));
        }
        MP_TARRAY_APPEND(NULL, list, num, NULL);
        *(char ***)arg = list;
        return M_PROPERTY_OK;
    }
    }
    return M_PROPERTY_NOT_IMPLEMENTED;
}

static int mp_profile_list(void *ctx, struct m_property *prop,
                           int action, void *arg)
{
    MPContext *mpctx = ctx;
    switch (action) {
    case M_PROPERTY_GET_TYPE:
        *(struct m_option *)arg = (struct m_option){.type = CONF_TYPE_NODE};
        return M_PROPERTY_OK;
    case M_PROPERTY_GET: {
        *(struct mpv_node *)arg = m_config_get_profiles(mpctx->mconfig);
        return M_PROPERTY_OK;
    }
    }
    return M_PROPERTY_NOT_IMPLEMENTED;
}

// Redirect a property name to another
#define M_PROPERTY_ALIAS(name, real_property) \
    {(name), mp_property_alias, .priv = (real_property)}

#define M_PROPERTY_DEPRECATED_ALIAS(name, real_property) \
    {(name), mp_property_deprecated_alias, .priv = (real_property)}

// Base list of properties. This does not include option-mapped properties.
static const struct m_property mp_properties_base[] = {
    // General
    {"speed", mp_property_playback_speed},
    {"audio-speed-correction", mp_property_av_speed_correction, .priv = "a"},
    {"video-speed-correction", mp_property_av_speed_correction, .priv = "v"},
    {"display-sync-active", mp_property_display_sync_active},
    {"filename", mp_property_filename},
    {"stream-open-filename", mp_property_stream_open_filename},
    {"file-size", mp_property_file_size},
    {"path", mp_property_path},
    {"media-title", mp_property_media_title},
    {"stream-path", mp_property_stream_path},
    {"current-demuxer", mp_property_demuxer},
    {"file-format", mp_property_file_format},
    {"stream-pos", mp_property_stream_pos},
    {"stream-end", mp_property_stream_end},
    {"duration", mp_property_duration},
    {"avsync", mp_property_avsync},
    {"total-avsync-change", mp_property_total_avsync_change},
    {"mistimed-frame-count", mp_property_mistimed_frame_count},
    {"vsync-ratio", mp_property_vsync_ratio},
    {"decoder-frame-drop-count", mp_property_frame_drop_dec},
    {"frame-drop-count", mp_property_frame_drop_vo},
    {"vo-delayed-frame-count", mp_property_vo_delayed_frame_count},
    {"percent-pos", mp_property_percent_pos},
    {"time-start", mp_property_time_start},
    {"time-pos", mp_property_time_pos},
    {"time-remaining", mp_property_remaining},
    {"audio-pts", mp_property_audio_pts},
    {"playtime-remaining", mp_property_playtime_remaining},
    {"playback-time", mp_property_playback_time},
    {"chapter", mp_property_chapter},
    {"edition", mp_property_edition},
    {"chapters", mp_property_chapters},
    {"editions", mp_property_editions},
    {"metadata", mp_property_metadata},
    {"filtered-metadata", mp_property_filtered_metadata},
    {"chapter-metadata", mp_property_chapter_metadata},
    {"vf-metadata", mp_property_filter_metadata, .priv = "vf"},
    {"af-metadata", mp_property_filter_metadata, .priv = "af"},
    {"pause", mp_property_pause},
    {"core-idle", mp_property_core_idle},
    {"eof-reached", mp_property_eof_reached},
    {"seeking", mp_property_seeking},
    {"playback-abort", mp_property_playback_abort},
    {"cache-speed", mp_property_cache_speed},
    {"demuxer-cache-duration", mp_property_demuxer_cache_duration},
    {"demuxer-cache-time", mp_property_demuxer_cache_time},
    {"demuxer-cache-idle", mp_property_demuxer_cache_idle},
    {"demuxer-start-time", mp_property_demuxer_start_time},
    {"demuxer-cache-state", mp_property_demuxer_cache_state},
    {"cache-buffering-state", mp_property_cache_buffering},
    {"paused-for-cache", mp_property_paused_for_cache},
    {"demuxer-via-network", mp_property_demuxer_is_network},
    {"clock", mp_property_clock},
    {"seekable", mp_property_seekable},
    {"partially-seekable", mp_property_partially_seekable},
    {"idle-active", mp_property_idle},

    {"chapter-list", mp_property_list_chapters},
    {"track-list", property_list_tracks},
    {"edition-list", property_list_editions},

    {"playlist", mp_property_playlist},
    {"playlist-pos", mp_property_playlist_pos},
    {"playlist-pos-1", mp_property_playlist_pos_1},
    M_PROPERTY_ALIAS("playlist-count", "playlist/count"),

    // Audio
    {"mixer-active", mp_property_mixer_active},
    {"volume", mp_property_volume},
    {"mute", mp_property_mute},
    {"ao-volume", mp_property_ao_volume},
    {"ao-mute", mp_property_ao_mute},
    {"audio-delay", mp_property_audio_delay},
    {"audio-codec-name", mp_property_audio_codec_name},
    {"audio-codec", mp_property_audio_codec},
    {"audio-params", mp_property_audio_params},
    {"audio-out-params", mp_property_audio_out_params},
    {"aid", mp_property_audio},
    {"audio-device", mp_property_audio_device},
    {"audio-device-list", mp_property_audio_devices},
    {"current-ao", mp_property_ao},

    // Video
    {"fullscreen", mp_property_fullscreen},
    {"taskbar-progress", mp_property_taskbar_progress},
    {"ontop", mp_property_ontop},
    {"border", mp_property_border},
    {"on-all-workspaces", mp_property_all_workspaces},
    {"video-out-params", mp_property_vo_imgparams},
    {"video-dec-params", mp_property_dec_imgparams},
    {"video-params", mp_property_vd_imgparams},
    {"video-format", mp_property_video_format},
    {"video-frame-info", mp_property_video_frame_info},
    {"video-codec", mp_property_video_codec},
    M_PROPERTY_ALIAS("dwidth", "video-out-params/dw"),
    M_PROPERTY_ALIAS("dheight", "video-out-params/dh"),
    M_PROPERTY_ALIAS("width", "video-params/w"),
    M_PROPERTY_ALIAS("height", "video-params/h"),
    {"window-scale", mp_property_window_scale},
    {"vo-configured", mp_property_vo_configured},
    {"vo-passes", mp_property_vo_passes},
    {"current-vo", mp_property_vo},
    {"container-fps", mp_property_fps},
    {"estimated-vf-fps", mp_property_vf_fps},
    {"video-aspect", mp_property_aspect},
    {"vid", mp_property_video},
    {"hwdec", mp_property_hwdec},
    {"hwdec-current", mp_property_hwdec_current},
    {"hwdec-interop", mp_property_hwdec_interop},

    {"estimated-frame-count", mp_property_frame_count},
    {"estimated-frame-number", mp_property_frame_number},

    {"osd-width", mp_property_osd_w},
    {"osd-height", mp_property_osd_h},
    {"osd-par", mp_property_osd_par},

    {"osd-sym-cc", mp_property_osd_sym},
    {"osd-ass-cc", mp_property_osd_ass},

    // Subs
    {"sid", mp_property_sub},
    {"secondary-sid", mp_property_sub2},
    {"sub-delay", mp_property_sub_delay},
    {"sub-speed", mp_property_sub_speed},
    {"sub-pos", mp_property_sub_pos},
    {"sub-text", mp_property_sub_text},

    {"vf", mp_property_vf},
    {"af", mp_property_af},

    {"ab-loop-a", mp_property_ab_loop},
    {"ab-loop-b", mp_property_ab_loop},

#define PROPERTY_BITRATE(name, old, type) \
    {name, mp_property_packet_bitrate, (void *)(uintptr_t)((type)|(old?0x100:0))}
    PROPERTY_BITRATE("packet-video-bitrate", true, STREAM_VIDEO),
    PROPERTY_BITRATE("packet-audio-bitrate", true, STREAM_AUDIO),
    PROPERTY_BITRATE("packet-sub-bitrate", true, STREAM_SUB),

    PROPERTY_BITRATE("video-bitrate", false, STREAM_VIDEO),
    PROPERTY_BITRATE("audio-bitrate", false, STREAM_AUDIO),
    PROPERTY_BITRATE("sub-bitrate", false, STREAM_SUB),

    {"cursor-autohide", mp_property_cursor_autohide},

    {"window-minimized", mp_property_win_minimized},
    {"display-names", mp_property_display_names},
    {"display-fps", mp_property_display_fps},
    {"estimated-display-fps", mp_property_estimated_display_fps},
    {"vsync-jitter", mp_property_vsync_jitter},

    {"working-directory", mp_property_cwd},

    {"record-file", mp_property_record_file},

    {"protocol-list", mp_property_protocols},
    {"decoder-list", mp_property_decoders},
    {"encoder-list", mp_property_encoders},
    {"demuxer-lavf-list", mp_property_lavf_demuxers},

    {"mpv-version", mp_property_version},
    {"mpv-configuration", mp_property_configuration},
    {"ffmpeg-version", mp_property_ffmpeg},

    {"options", mp_property_options},
    {"file-local-options", mp_property_local_options},
    {"option-info", mp_property_option_info},
    {"property-list", mp_property_list},
    {"profile-list", mp_profile_list},

    {"play-dir", mp_property_play_direction},

    M_PROPERTY_ALIAS("video", "vid"),
    M_PROPERTY_ALIAS("audio", "aid"),
    M_PROPERTY_ALIAS("sub", "sid"),

    // compatibility
    M_PROPERTY_ALIAS("colormatrix", "video-params/colormatrix"),
    M_PROPERTY_ALIAS("colormatrix-input-range", "video-params/colorlevels"),
    M_PROPERTY_ALIAS("colormatrix-primaries", "video-params/primaries"),
    M_PROPERTY_ALIAS("colormatrix-gamma", "video-params/gamma"),

    M_PROPERTY_DEPRECATED_ALIAS("drop-frame-count", "decoder-frame-drop-count"),
    M_PROPERTY_DEPRECATED_ALIAS("vo-drop-frame-count", "frame-drop-count"),
};

// Each entry describes which properties an event (possibly) changes.
#define E(x, ...) [x] = (const char*const[]){__VA_ARGS__, NULL}
static const char *const *const mp_event_property_change[] = {
    E(MPV_EVENT_START_FILE, "*"),
    E(MPV_EVENT_END_FILE, "*"),
    E(MPV_EVENT_FILE_LOADED, "*"),
    E(MP_EVENT_CHANGE_ALL, "*"),
    E(MPV_EVENT_TRACKS_CHANGED, "track-list"),
    E(MPV_EVENT_TRACK_SWITCHED, "vid", "video", "aid", "audio", "sid", "sub",
      "secondary-sid"),
    E(MPV_EVENT_IDLE, "*"),
    E(MPV_EVENT_PAUSE,   "pause"),
    E(MPV_EVENT_UNPAUSE, "pause"),
    E(MPV_EVENT_TICK, "time-pos", "audio-pts", "stream-pos", "avsync",
      "percent-pos", "time-remaining", "playtime-remaining", "playback-time",
      "estimated-vf-fps", "drop-frame-count", "vo-drop-frame-count",
      "total-avsync-change", "audio-speed-correction", "video-speed-correction",
      "vo-delayed-frame-count", "mistimed-frame-count", "vsync-ratio",
      "estimated-display-fps", "vsync-jitter", "sub-text", "audio-bitrate",
      "video-bitrate", "sub-bitrate", "decoder-frame-drop-count",
      "frame-drop-count", "video-frame-info", "vf-metadata", "af-metadata"),
    E(MP_EVENT_DURATION_UPDATE, "duration"),
    E(MPV_EVENT_VIDEO_RECONFIG, "video-out-params", "video-params",
      "video-format", "video-codec", "video-bitrate", "dwidth", "dheight",
      "width", "height", "fps", "aspect", "vo-configured", "current-vo",
      "colormatrix", "colormatrix-input-range", "colormatrix-output-range",
      "colormatrix-primaries", "video-aspect", "video-dec-params",
      "hwdec", "hwdec-current", "hwdec-interop"),
    E(MPV_EVENT_AUDIO_RECONFIG, "audio-format", "audio-codec", "audio-bitrate",
      "samplerate", "channels", "audio", "volume", "mute",
      "current-ao", "audio-codec-name", "audio-params",
      "audio-out-params", "volume-max", "mixer-active"),
    E(MPV_EVENT_SEEK, "seeking", "core-idle", "eof-reached"),
    E(MPV_EVENT_PLAYBACK_RESTART, "seeking", "core-idle", "eof-reached"),
    E(MPV_EVENT_METADATA_UPDATE, "metadata", "filtered-metadata", "media-title"),
    E(MPV_EVENT_CHAPTER_CHANGE, "chapter", "chapter-metadata"),
    E(MP_EVENT_CACHE_UPDATE, "cache", "cache-free", "cache-used", "cache-idle",
      "demuxer-cache-duration", "demuxer-cache-idle", "paused-for-cache",
      "demuxer-cache-time", "cache-buffering-state", "cache-speed",
      "cache-percent", "demuxer-cache-state"),
    E(MP_EVENT_WIN_RESIZE, "window-scale", "osd-width", "osd-height", "osd-par"),
    E(MP_EVENT_WIN_STATE, "window-minimized", "display-names", "display-fps",
      "fullscreen"),
    E(MP_EVENT_CHANGE_PLAYLIST, "playlist", "playlist-pos", "playlist-pos-1",
      "playlist-count", "playlist/count"),
    E(MP_EVENT_CORE_IDLE, "core-idle", "eof-reached"),
};
#undef E

// If there is no prefix, return length+1 (avoids matching full name as prefix).
static int prefix_len(const char *p)
{
    const char *end = strchr(p, '/');
    return end ? end - p : strlen(p) + 1;
}

static bool match_property(const char *a, const char *b)
{
    if (strcmp(a, "*") == 0)
        return true;
    // Give options and properties the same ID each, so change notifications
    // work both way.
    if (strncmp(a, "options/", 8) == 0)
        a += 8;
    if (strncmp(b, "options/", 8) == 0)
        b += 8;
    int len_a = prefix_len(a);
    int len_b = prefix_len(b);
    return strncmp(a, b, MPMIN(len_a, len_b)) == 0;
}

// Return a bitset of events which change the property.
uint64_t mp_get_property_event_mask(const char *name)
{
    uint64_t mask = 0;
    for (int n = 0; n < MP_ARRAY_SIZE(mp_event_property_change); n++) {
        const char *const *const list = mp_event_property_change[n];
        for (int i = 0; list && list[i]; i++) {
            if (match_property(list[i], name))
                mask |= 1ULL << n;
        }
    }
    return mask;
}

// Return an ID for the property. It might not be unique, but is good enough
// for property change handling. Return -1 if property unknown.
int mp_get_property_id(struct MPContext *mpctx, const char *name)
{
    struct command_ctx *ctx = mpctx->command_ctx;
    for (int n = 0; ctx->properties[n].name; n++) {
        if (match_property(ctx->properties[n].name, name))
            return n;
    }
    return -1;
}

static bool is_property_set(int action, void *val)
{
    switch (action) {
    case M_PROPERTY_SET:
    case M_PROPERTY_SWITCH:
    case M_PROPERTY_SET_STRING:
    case M_PROPERTY_SET_NODE:
    case M_PROPERTY_MULTIPLY:
        return true;
    case M_PROPERTY_KEY_ACTION: {
        struct m_property_action_arg *key = val;
        return is_property_set(key->action, key->arg);
    }
    default:
        return false;
    }
}

static int mp_property_do_silent(const char *name, int action, void *val,
                                 struct MPContext *ctx)
{
    struct command_ctx *cmd = ctx->command_ctx;
    cmd->silence_option_deprecations += 1;
    int r = m_property_do(ctx->log, cmd->properties, name, action, val, ctx);
    cmd->silence_option_deprecations -= 1;
    if (r == M_PROPERTY_OK && is_property_set(action, val))
        mp_notify_property(ctx, (char *)name);
    return r;
}

int mp_property_do(const char *name, int action, void *val,
                   struct MPContext *ctx)
{
    int r = mp_property_do_silent(name, action, val, ctx);
    if (mp_msg_test(ctx->log, MSGL_V) && is_property_set(action, val)) {
        struct m_option ot = {0};
        void *data = val;
        switch (action) {
        case M_PROPERTY_SET_NODE:
            ot.type = &m_option_type_node;
            break;
        case M_PROPERTY_SET_STRING:
            ot.type = &m_option_type_string;
            data = &val;
            break;
        }
        char *t = ot.type ? m_option_print(&ot, data) : NULL;
        MP_VERBOSE(ctx, "Set property: %s%s%s -> %d\n",
                   name, t ? "=" : "", t ? t : "", r);
        talloc_free(t);
    }
    return r;
}

char *mp_property_expand_string(struct MPContext *mpctx, const char *str)
{
    struct command_ctx *ctx = mpctx->command_ctx;
    return m_properties_expand_string(ctx->properties, str, mpctx);
}

// Before expanding properties, parse C-style escapes like "\n"
char *mp_property_expand_escaped_string(struct MPContext *mpctx, const char *str)
{
    void *tmp = talloc_new(NULL);
    bstr strb = bstr0(str);
    bstr dst = {0};
    while (strb.len) {
        if (!mp_append_escaped_string(tmp, &dst, &strb)) {
            talloc_free(tmp);
            return talloc_strdup(NULL, "(broken escape sequences)");
        }
        // pass " through literally
        if (!bstr_eatstart0(&strb, "\""))
            break;
        bstr_xappend(tmp, &dst, bstr0("\""));
    }
    char *r = mp_property_expand_string(mpctx, dst.start);
    talloc_free(tmp);
    return r;
}

void property_print_help(struct MPContext *mpctx)
{
    struct command_ctx *ctx = mpctx->command_ctx;
    m_properties_print_help_list(mpctx->log, ctx->properties);
}

/* List of default ways to show a property on OSD.
 *
 * If osd_progbar is set, a bar showing the current position between min/max
 * values of the property is shown. In this case osd_msg is only used for
 * terminal output if there is no video; it'll be a label shown together with
 * percentage.
 */
static const struct property_osd_display {
    // property name
    const char *name;
    // name used on OSD
    const char *osd_name;
    // progressbar type
    int osd_progbar;
    // Needs special ways to display the new value (seeks are delayed)
    int seek_msg, seek_bar;
    // Show a marker thing on OSD bar. Ignored if osd_progbar==0.
    float marker;
    // Free-form message (if NULL, osd_name or the property name is used)
    const char *msg;
} property_osd_display[] = {
    // general
    {"loop-playlist", "Loop"},
    {"loop-file", "Loop current file"},
    {"chapter",
     .seek_msg = OSD_SEEK_INFO_CHAPTER_TEXT,
     .seek_bar = OSD_SEEK_INFO_BAR},
    {"hr-seek", "hr-seek"},
    {"speed", "Speed"},
    {"clock", "Clock"},
    // audio
    {"volume", "Volume",
     .msg = "Volume: ${?volume:${volume}% ${?mute==yes:(Muted)}}${!volume:${volume}}",
     .osd_progbar = OSD_VOLUME, .marker = 100},
    {"ao-volume", "AO Volume",
     .msg = "AO Volume: ${?ao-volume:${ao-volume}% ${?ao-mute==yes:(Muted)}}${!ao-volume:${ao-volume}}",
     .osd_progbar = OSD_VOLUME, .marker = 100},
    {"mute", "Mute"},
    {"ao-mute", "AO Mute"},
    {"audio-delay", "A-V delay"},
    {"audio", "Audio"},
    // video
    {"panscan", "Panscan", .osd_progbar = OSD_PANSCAN},
    {"taskbar-progress", "Progress in taskbar"},
    {"snap-window", "Snap to screen edges"},
    {"ontop", "Stay on top"},
    {"border", "Border"},
    {"framedrop", "Framedrop"},
    {"deinterlace", "Deinterlace"},
    {"colormatrix",
     .msg = "YUV colormatrix:\n${colormatrix}"},
    {"colormatrix-input-range",
     .msg = "YUV input range:\n${colormatrix-input-range}"},
    {"colormatrix-output-range",
     .msg = "RGB output range:\n${colormatrix-output-range}"},
    {"colormatrix-primaries",
     .msg = "Colorspace primaries:\n${colormatrix-primaries}"},
    {"colormatrix-gamma",
     .msg = "Colorspace gamma:\n${colormatrix-gamma}"},
    {"gamma", "Gamma", .osd_progbar = OSD_BRIGHTNESS },
    {"brightness", "Brightness", .osd_progbar = OSD_BRIGHTNESS},
    {"contrast", "Contrast", .osd_progbar = OSD_CONTRAST},
    {"saturation", "Saturation", .osd_progbar = OSD_SATURATION},
    {"hue", "Hue", .osd_progbar = OSD_HUE},
    {"angle", "Angle"},
    // subs
    {"sub", "Subtitles"},
    {"secondary-sid", "Secondary subtitles"},
    {"sub-pos", "Sub position"},
    {"sub-delay", "Sub delay"},
    {"sub-speed", "Sub speed"},
    {"sub-visibility",
     .msg = "Subtitles ${!sub-visibility==yes:hidden}"
      "${?sub-visibility==yes:visible${?sub==no: (but no subtitles selected)}}"},
    {"sub-forced-only", "Forced sub only"},
    {"sub-scale", "Sub Scale"},
    {"sub-ass-vsfilter-aspect-compat", "Subtitle VSFilter aspect compat"},
    {"sub-ass-override", "ASS subtitle style override"},
    {"vf", "Video filters", .msg = "Video filters:\n${vf}"},
    {"af", "Audio filters", .msg = "Audio filters:\n${af}"},
    {"tv-brightness", "Brightness", .osd_progbar = OSD_BRIGHTNESS},
    {"tv-hue", "Hue", .osd_progbar = OSD_HUE},
    {"tv-saturation", "Saturation", .osd_progbar = OSD_SATURATION},
    {"tv-contrast", "Contrast", .osd_progbar = OSD_CONTRAST},
    {"ab-loop-a", "A-B loop start"},
    {"ab-loop-b", .msg = "A-B loop: ${ab-loop-a} - ${ab-loop-b}"},
    {"audio-device", "Audio device"},
    {"hwdec", .msg = "Hardware decoding: ${hwdec-current}"},
    // By default, don't display the following properties on OSD
    {"pause", NULL},
    {"fullscreen", NULL},
    {0}
};

static void show_property_osd(MPContext *mpctx, const char *name, int osd_mode)
{
    struct MPOpts *opts = mpctx->opts;
    struct property_osd_display disp = {.name = name, .osd_name = name};

    if (!osd_mode)
        return;

    // look for the command
    for (const struct property_osd_display *p = property_osd_display; p->name; p++)
    {
        if (!strcmp(p->name, name)) {
            disp = *p;
            break;
        }
    }

    if (osd_mode == MP_ON_OSD_AUTO) {
        osd_mode =
            ((disp.msg || disp.osd_name || disp.seek_msg) ? MP_ON_OSD_MSG : 0) |
            ((disp.osd_progbar || disp.seek_bar) ? MP_ON_OSD_BAR : 0);
    }

    if (!disp.osd_progbar)
        disp.osd_progbar = ' ';

    if (!disp.osd_name)
        disp.osd_name = name;

    if (disp.seek_msg || disp.seek_bar) {
        mpctx->add_osd_seek_info |=
            (osd_mode & MP_ON_OSD_MSG ? disp.seek_msg : 0) |
            (osd_mode & MP_ON_OSD_BAR ? disp.seek_bar : 0);
        return;
    }

    struct m_option prop = {0};
    mp_property_do(name, M_PROPERTY_GET_CONSTRICTED_TYPE, &prop, mpctx);
    if ((osd_mode & MP_ON_OSD_BAR) && (prop.flags & CONF_RANGE) == CONF_RANGE) {
        if (prop.type == CONF_TYPE_INT) {
            int n = prop.min;
            if (disp.osd_progbar)
                n = disp.marker;
            int i;
            if (mp_property_do(name, M_PROPERTY_GET, &i, mpctx) > 0)
                set_osd_bar(mpctx, disp.osd_progbar, prop.min, prop.max, n, i);
        } else if (prop.type == CONF_TYPE_FLOAT) {
            float n = prop.min;
            if (disp.osd_progbar)
                n = disp.marker;
            float f;
            if (mp_property_do(name, M_PROPERTY_GET, &f, mpctx) > 0)
                set_osd_bar(mpctx, disp.osd_progbar, prop.min, prop.max, n, f);
        }
    }

    if (osd_mode & MP_ON_OSD_MSG) {
        void *tmp = talloc_new(NULL);

        const char *msg = disp.msg;
        if (!msg)
            msg = talloc_asprintf(tmp, "%s: ${%s}", disp.osd_name, name);

        char *osd_msg = talloc_steal(tmp, mp_property_expand_string(mpctx, msg));

        if (osd_msg && osd_msg[0])
            set_osd_msg(mpctx, 1, opts->osd_duration, "%s", osd_msg);

        talloc_free(tmp);
    }
}

static bool reinit_filters(MPContext *mpctx, enum stream_type mediatype)
{
    switch (mediatype) {
    case STREAM_VIDEO:
        return reinit_video_filters(mpctx) >= 0;
    case STREAM_AUDIO:
        return reinit_audio_filters(mpctx) >= 0;
    }
    return false;
}

static const char *const filter_opt[STREAM_TYPE_COUNT] = {
    [STREAM_VIDEO] = "vf",
    [STREAM_AUDIO] = "af",
};

static int set_filters(struct MPContext *mpctx, enum stream_type mediatype,
                       struct m_obj_settings *new_chain)
{
    bstr option = bstr0(filter_opt[mediatype]);
    struct m_config_option *co = m_config_get_co(mpctx->mconfig, option);
    if (!co)
        return -1;

    struct m_obj_settings **list = co->data;
    struct m_obj_settings *old_settings = *list;
    *list = NULL;
    m_option_copy(co->opt, list, &new_chain);

    bool success = reinit_filters(mpctx, mediatype);

    if (success) {
        m_option_free(co->opt, &old_settings);
        mp_notify_property(mpctx, filter_opt[mediatype]);
    } else {
        m_option_free(co->opt, list);
        *list = old_settings;
        reinit_filters(mpctx, mediatype);
    }

    return success ? 0 : -1;
}

static int edit_filters(struct MPContext *mpctx, struct mp_log *log,
                        enum stream_type mediatype,
                        const char *cmd, const char *arg)
{
    bstr option = bstr0(filter_opt[mediatype]);
    struct m_config_option *co = m_config_get_co(mpctx->mconfig, option);
    if (!co)
        return -1;

    // The option parser is used to modify the filter list itself.
    char optname[20];
    snprintf(optname, sizeof(optname), "%.*s-%s", BSTR_P(option), cmd);

    struct m_obj_settings *new_chain = NULL;
    m_option_copy(co->opt, &new_chain, co->data);

    int r = m_option_parse(log, co->opt, bstr0(optname), bstr0(arg), &new_chain);
    if (r >= 0)
        r = set_filters(mpctx, mediatype, new_chain);

    m_option_free(co->opt, &new_chain);

    return r >= 0 ? 0 : -1;
}

static int edit_filters_osd(struct MPContext *mpctx, enum stream_type mediatype,
                            const char *cmd, const char *arg, bool on_osd)
{
    int r = edit_filters(mpctx, mpctx->log, mediatype, cmd, arg);
    if (on_osd) {
        if (r >= 0) {
            const char *prop = filter_opt[mediatype];
            show_property_osd(mpctx, prop, MP_ON_OSD_MSG);
        } else {
            set_osd_msg(mpctx, 1, mpctx->opts->osd_duration,
                         "Changing filters failed!");
        }
    }
    return r;
}

static void recreate_overlays(struct MPContext *mpctx)
{
    struct command_ctx *cmd = mpctx->command_ctx;
    int overlay_next = !cmd->overlay_osd_current;
    struct sub_bitmaps *new = &cmd->overlay_osd[overlay_next];
    new->format = SUBBITMAP_RGBA;
    new->change_id = 1;

    bool valid = false;

    new->num_parts = 0;
    for (int n = 0; n < cmd->num_overlays; n++) {
        struct overlay *o = &cmd->overlays[n];
        if (o->source) {
            struct mp_image *s = o->source;
            struct sub_bitmap b = {
                .bitmap = s->planes[0],
                .stride = s->stride[0],
                .w = s->w, .dw = s->w,
                .h = s->h, .dh = s->h,
                .x = o->x,
                .y = o->y,
            };
            MP_TARRAY_APPEND(cmd, new->parts, new->num_parts, b);
        }
    }

    if (!cmd->overlay_packer)
        cmd->overlay_packer = talloc_zero(cmd, struct bitmap_packer);

    cmd->overlay_packer->padding = 1; // assume bilinear scaling
    packer_set_size(cmd->overlay_packer, new->num_parts);

    for (int n = 0; n < new->num_parts; n++)
        cmd->overlay_packer->in[n] = (struct pos){new->parts[n].w, new->parts[n].h};

    if (packer_pack(cmd->overlay_packer) < 0 || new->num_parts == 0)
        goto done;

    struct pos bb[2];
    packer_get_bb(cmd->overlay_packer, bb);

    new->packed_w = bb[1].x;
    new->packed_h = bb[1].y;

    if (!new->packed || new->packed->w < new->packed_w ||
                        new->packed->h < new->packed_h)
    {
        talloc_free(new->packed);
        new->packed = mp_image_alloc(IMGFMT_BGRA, cmd->overlay_packer->w,
                                                  cmd->overlay_packer->h);
        if (!new->packed)
            goto done;
    }

    // clear padding
    mp_image_clear(new->packed, 0, 0, new->packed->w, new->packed->h);

    for (int n = 0; n < new->num_parts; n++) {
        struct sub_bitmap *b = &new->parts[n];
        struct pos pos = cmd->overlay_packer->result[n];

        int stride = new->packed->stride[0];
        void *pdata = (uint8_t *)new->packed->planes[0] + pos.y * stride + pos.x * 4;
        memcpy_pic(pdata, b->bitmap, b->w * 4, b->h, stride, b->stride);

        b->bitmap = pdata;
        b->stride = stride;

        b->src_x = pos.x;
        b->src_y = pos.y;
    }

    valid = true;
done:
    if (!valid) {
        new->format = SUBBITMAP_EMPTY;
        new->num_parts = 0;
    }

    osd_set_external2(mpctx->osd, new);
    mp_wakeup_core(mpctx);
    cmd->overlay_osd_current = overlay_next;
}

// Set overlay with the given ID to the contents as described by "new".
static void replace_overlay(struct MPContext *mpctx, int id, struct overlay *new)
{
    struct command_ctx *cmd = mpctx->command_ctx;
    assert(id >= 0);
    if (id >= cmd->num_overlays) {
        MP_TARRAY_GROW(cmd, cmd->overlays, id);
        while (cmd->num_overlays <= id)
            cmd->overlays[cmd->num_overlays++] = (struct overlay){0};
    }

    struct overlay *ptr = &cmd->overlays[id];

    talloc_free(ptr->source);
    *ptr = *new;

    recreate_overlays(mpctx);
}

static void cmd_overlay_add(void *pcmd)
{
    struct mp_cmd_ctx *cmd = pcmd;
    struct MPContext *mpctx = cmd->mpctx;
    int id = cmd->args[0].v.i, x = cmd->args[1].v.i, y = cmd->args[2].v.i;
    char *file = cmd->args[3].v.s;
    int offset = cmd->args[4].v.i;
    char *fmt = cmd->args[5].v.s;
    int w = cmd->args[6].v.i, h = cmd->args[7].v.i, stride = cmd->args[8].v.i;

    if (strcmp(fmt, "bgra") != 0) {
        MP_ERR(mpctx, "overlay-add: unsupported OSD format '%s'\n", fmt);
        goto error;
    }
    if (id < 0 || id >= 64) { // arbitrary upper limit
        MP_ERR(mpctx, "overlay-add: invalid id %d\n", id);
        goto error;
    }
    if (w <= 0 || h <= 0 || stride < w * 4 || (stride % 4)) {
        MP_ERR(mpctx, "overlay-add: inconsistent parameters\n");
        goto error;
    }
    struct overlay overlay = {
        .source = mp_image_alloc(IMGFMT_BGRA, w, h),
        .x = x,
        .y = y,
    };
    if (!overlay.source)
        goto error;
    int fd = -1;
    bool close_fd = true;
    void *p = NULL;
    if (file[0] == '@') {
        char *end;
        fd = strtol(&file[1], &end, 10);
        if (!file[1] || end[0])
            fd = -1;
        close_fd = false;
    } else if (file[0] == '&') {
        char *end;
        unsigned long long addr = strtoull(&file[1], &end, 0);
        if (!file[1] || end[0])
            addr = 0;
        p = (void *)(uintptr_t)addr;
    } else {
        fd = open(file, O_RDONLY | O_BINARY | O_CLOEXEC);
    }
    int map_size = 0;
    if (fd >= 0) {
        map_size = offset + h * stride;
        void *m = mmap(NULL, map_size, PROT_READ, MAP_SHARED, fd, 0);
        if (close_fd)
            close(fd);
        if (m && m != MAP_FAILED)
            p = m;
    }
    if (!p) {
        MP_ERR(mpctx, "overlay-add: could not open or map '%s'\n", file);
        talloc_free(overlay.source);
        goto error;
    }
    memcpy_pic(overlay.source->planes[0], (char *)p + offset, w * 4, h,
               overlay.source->stride[0], stride);
    if (map_size)
        munmap(p, map_size);

    replace_overlay(mpctx, id, &overlay);
    return;
error:
    cmd->success = false;
}

static void cmd_overlay_remove(void *p)
{
    struct mp_cmd_ctx *cmd = p;
    struct MPContext *mpctx = cmd->mpctx;
    struct command_ctx *cmdctx = mpctx->command_ctx;
    int id = cmd->args[0].v.i;
    if (id >= 0 && id < cmdctx->num_overlays)
        replace_overlay(mpctx, id, &(struct overlay){0});
}

static void overlay_uninit(struct MPContext *mpctx)
{
    struct command_ctx *cmd = mpctx->command_ctx;
    if (!mpctx->osd)
        return;
    for (int id = 0; id < cmd->num_overlays; id++)
        replace_overlay(mpctx, id, &(struct overlay){0});
    osd_set_external2(mpctx->osd, NULL);
    for (int n = 0; n < 2; n++)
        mp_image_unrefp(&cmd->overlay_osd[n].packed);
}

static struct track *find_track_with_url(struct MPContext *mpctx, int type,
                                         const char *url)
{
    for (int n = 0; n < mpctx->num_tracks; n++) {
        struct track *track = mpctx->tracks[n];
        if (track && track->type == type && track->is_external &&
            strcmp(track->external_filename, url) == 0)
            return track;
    }
    return NULL;
}

// Whether this property should react to key events generated by auto-repeat.
static bool check_property_autorepeat(char *property,  struct MPContext *mpctx)
{
    struct m_option prop = {0};
    if (mp_property_do(property, M_PROPERTY_GET_TYPE, &prop, mpctx) <= 0)
        return true;

    // This is a heuristic at best.
    if (prop.type == &m_option_type_flag || prop.type == &m_option_type_choice)
        return false;

    return true;
}

// Whether changes to this property (add/cycle cmds) benefit from cmd->scale
static bool check_property_scalable(char *property, struct MPContext *mpctx)
{
    struct m_option prop = {0};
    if (mp_property_do(property, M_PROPERTY_GET_TYPE, &prop, mpctx) <= 0)
        return true;

    // These properties are backed by a floating-point number
    return prop.type == &m_option_type_float ||
           prop.type == &m_option_type_double ||
           prop.type == &m_option_type_time ||
           prop.type == &m_option_type_aspect;
}

static void show_property_status(struct mp_cmd_ctx *cmd, const char *name, int r)
{
    struct MPContext *mpctx = cmd->mpctx;
    struct MPOpts *opts = mpctx->opts;
    int osd_duration = opts->osd_duration;
    int osdl = cmd->msg_osd ? 1 : OSD_LEVEL_INVISIBLE;

    if (r == M_PROPERTY_OK || r == M_PROPERTY_UNAVAILABLE) {
        show_property_osd(mpctx, name, cmd->on_osd);
        if (r == M_PROPERTY_UNAVAILABLE)
            cmd->success = false;
    } else if (r == M_PROPERTY_UNKNOWN) {
        set_osd_msg(mpctx, osdl, osd_duration, "Unknown property: '%s'", name);
        cmd->success = false;
    } else if (r <= 0) {
        set_osd_msg(mpctx, osdl, osd_duration, "Failed to set property '%s'",
                    name);
        cmd->success = false;
    }
}

static void change_property_cmd(struct mp_cmd_ctx *cmd,
                                const char *name, int action, void *arg)
{
    int r = mp_property_do(name, action, arg, cmd->mpctx);
    show_property_status(cmd, name, r);
}

static bool compare_values(struct m_option *type, void *a, void *b)
{
    // Since there is no m_option_equals() or anything similar, we convert all
    // values to a common, unambiguous representation - strings.
    char *as = m_option_print(type, a);
    char *bs = m_option_print(type, b);
    bool res = bstr_equals(bstr0(as), bstr0(bs)); // treat as "" on failure
    talloc_free(as);
    talloc_free(bs);
    return res;
}

static void cmd_cycle_values(void *p)
{
    struct mp_cmd_ctx *cmd = p;
    struct MPContext *mpctx = cmd->mpctx;
    int first = 0, dir = 1;

    if (strcmp(cmd->args[first].v.s, "!reverse") == 0) {
        first += 1;
        dir = -1;
    }

    const char *name = cmd->args[first].v.s;
    first += 1;

    if (first >= cmd->num_args) {
        MP_ERR(mpctx, "cycle-values command does not have any value arguments.\n");
        cmd->success = false;
        return;
    }

    struct m_option prop = {0};
    int r = mp_property_do(name, M_PROPERTY_GET_TYPE, &prop, mpctx);
    if (r <= 0) {
        show_property_status(cmd, name, r);
        return;
    }

    union m_option_value curval = {0};
    r = mp_property_do(name, M_PROPERTY_GET, &curval, mpctx);
    if (r <= 0) {
        show_property_status(cmd, name, r);
        return;
    }

    // Find the current value. Note that we even though compare_values() uses
    // strings internally, we need to convert the cycle-values arguments to
    // native anyway to "normalize" the value for comparison.
    int current = -1;
    for (int n = first; n < cmd->num_args; n++) {
        union m_option_value val = {0};
        if (m_option_parse(mpctx->log, &prop, bstr0(name),
                           bstr0(cmd->args[n].v.s), &val) < 0)
            continue;

        if (compare_values(&prop, &curval, &val))
            current = n;

        m_option_free(&prop, &val);

        if (current >= 0)
            break;
    }

    m_option_free(&prop, &curval);

    if (current >= 0) {
        current += dir;
        if (current < first)
            current = cmd->num_args - 1;
        if (current >= cmd->num_args)
            current = first;
    } else {
        MP_VERBOSE(mpctx, "Current value not found. Picking default.\n");
        current = dir > 0 ? first : cmd->num_args - 1;
    }

    change_property_cmd(cmd, name, M_PROPERTY_SET_STRING, cmd->args[current].v.s);
}

struct cmd_list_ctx {
    struct MPContext *mpctx;

    // actual list command
    struct mp_cmd_ctx *parent;

    bool current_valid;
    pthread_t current;
    bool completed_recursive;

    // list of sub commands yet to run
    struct mp_cmd **sub;
    int num_sub;
};

static void continue_cmd_list(struct cmd_list_ctx *list);

static void on_cmd_list_sub_completion(struct mp_cmd_ctx *cmd)
{
    struct cmd_list_ctx *list = cmd->on_completion_priv;

    if (list->current_valid && pthread_equal(list->current, pthread_self())) {
        list->completed_recursive = true;
    } else {
        continue_cmd_list(list);
    }
}

static void continue_cmd_list(struct cmd_list_ctx *list)
{
    while (list->parent->args[0].v.p) {
        struct mp_cmd *sub = list->parent->args[0].v.p;
        list->parent->args[0].v.p = sub->queue_next;

        ta_xset_parent(sub, NULL);

        if (sub->flags & MP_ASYNC_CMD) {
            // We run it "detached" (fire & forget)
            run_command(list->mpctx, sub, NULL, NULL, NULL);
        } else {
            // Run the next command once this one completes.

            list->completed_recursive = false;
            list->current_valid = true;
            list->current = pthread_self();

            run_command(list->mpctx, sub, NULL, on_cmd_list_sub_completion, list);

            list->current_valid = false;

            // run_command() either recursively calls the completion function,
            // or lets the command continue run in the background. If it was
            // completed recursively, we can just continue our loop. Otherwise
            // the completion handler will invoke this loop again elsewhere.
            // We could unconditionally call continue_cmd_list() in the handler
            // instead, but then stack depth would grow with list length.
            if (!list->completed_recursive)
                return;
        }
    }

    mp_cmd_ctx_complete(list->parent);
    talloc_free(list);
}

static void cmd_list(void *p)
{
    struct mp_cmd_ctx *cmd = p;

    cmd->completed = false;

    struct cmd_list_ctx *list = talloc_zero(NULL, struct cmd_list_ctx);
    list->mpctx = cmd->mpctx;
    list->parent = p;

    continue_cmd_list(list);
}

const struct mp_cmd_def mp_cmd_list = { "list", cmd_list, .exec_async = true };

// Signal that the command is complete now. This also deallocates cmd.
// You must call this function in a state where the core is locked for the
// current thread (e.g. from the main thread, or from within mp_dispatch_lock()).
// Completion means the command is finished, even if it errored or never ran.
// Keep in mind that calling this can execute further user command that can
// change arbitrary state (due to cmd_list).
void mp_cmd_ctx_complete(struct mp_cmd_ctx *cmd)
{
    cmd->completed = true;
    if (!cmd->success)
        mpv_free_node_contents(&cmd->result);
    if (cmd->on_completion)
        cmd->on_completion(cmd);
    if (cmd->abort)
        mp_abort_remove(cmd->mpctx, cmd->abort);
    mpv_free_node_contents(&cmd->result);
    talloc_free(cmd);
}

static void run_command_on_worker_thread(void *p)
{
    struct mp_cmd_ctx *ctx = p;
    struct MPContext *mpctx = ctx->mpctx;

    mp_core_lock(mpctx);

    bool exec_async = ctx->cmd->def->exec_async;
    ctx->cmd->def->handler(ctx);
    if (!exec_async)
        mp_cmd_ctx_complete(ctx);

    mpctx->outstanding_async -= 1;
    if (!mpctx->outstanding_async && mp_is_shutting_down(mpctx))
        mp_wakeup_core(mpctx);

    mp_core_unlock(mpctx);
}

// Run the given command. Upon command completion, on_completion is called. This
// can happen within the function, or for async commands, some time after the
// function returns (the caller is supposed to be able to handle both cases). In
// both cases, the callback will be called while the core is locked (i.e. you
// can access the core freely).
// If abort is non-NULL, then the caller creates the abort object. It must have
// been allocated with talloc. run_command() will register/unregister/destroy
// it. Must not be set if cmd->def->can_abort==false.
// on_completion_priv is copied to mp_cmd_ctx.on_completion_priv and can be
// accessed from the completion callback.
// The completion callback is invoked exactly once. If it's NULL, it's ignored.
// Ownership of cmd goes to the caller.
void run_command(struct MPContext *mpctx, struct mp_cmd *cmd,
                 struct mp_abort_entry *abort,
                 void (*on_completion)(struct mp_cmd_ctx *cmd),
                 void *on_completion_priv)
{
    struct mp_cmd_ctx *ctx = talloc(NULL, struct mp_cmd_ctx);
    *ctx = (struct mp_cmd_ctx){
        .mpctx = mpctx,
        .cmd = talloc_steal(ctx, cmd),
        .args = cmd->args,
        .num_args = cmd->nargs,
        .priv = cmd->def->priv,
        .abort = talloc_steal(ctx, abort),
        .success = true,
        .completed = true,
        .on_completion = on_completion,
        .on_completion_priv = on_completion_priv,
    };

    if (!ctx->abort && cmd->def->can_abort)
        ctx->abort = talloc_zero(ctx, struct mp_abort_entry);

    assert(cmd->def->can_abort == !!ctx->abort);

    if (ctx->abort) {
        ctx->abort->coupled_to_playback |= cmd->def->abort_on_playback_end;
        mp_abort_add(mpctx, ctx->abort);
    }

    struct MPOpts *opts = mpctx->opts;
    ctx->on_osd = cmd->flags & MP_ON_OSD_FLAGS;
    bool auto_osd = ctx->on_osd == MP_ON_OSD_AUTO;
    ctx->msg_osd = auto_osd || (ctx->on_osd & MP_ON_OSD_MSG);
    ctx->bar_osd = auto_osd || (ctx->on_osd & MP_ON_OSD_BAR);
    ctx->seek_msg_osd = auto_osd ? opts->osd_on_seek & 2 : ctx->msg_osd;
    ctx->seek_bar_osd = auto_osd ? opts->osd_on_seek & 1 : ctx->bar_osd;

    mp_cmd_dump(mpctx->log, cmd->def->is_ignore ? MSGL_TRACE : MSGL_DEBUG,
                "Run command:", cmd);

    if (cmd->flags & MP_EXPAND_PROPERTIES) {
        for (int n = 0; n < cmd->nargs; n++) {
            if (cmd->args[n].type->type == CONF_TYPE_STRING) {
                char *s = mp_property_expand_string(mpctx, cmd->args[n].v.s);
                if (!s) {
                    ctx->success = false;
                    mp_cmd_ctx_complete(ctx);
                    return;
                }
                talloc_free(cmd->args[n].v.s);
                cmd->args[n].v.s = s;
            }
        }
    }

    if (cmd->def->spawn_thread) {
        mpctx->outstanding_async += 1; // prevent that core disappears
        if (!mp_thread_pool_queue(mpctx->thread_pool,
                                  run_command_on_worker_thread, ctx))
        {
            mpctx->outstanding_async -= 1;
            ctx->success = false;
            mp_cmd_ctx_complete(ctx);
        }
    } else {
        bool exec_async = cmd->def->exec_async;
        cmd->def->handler(ctx);
        if (!exec_async)
            mp_cmd_ctx_complete(ctx);
    }
}

// When a command shows a message. status is the level (e.g. MSGL_INFO), and
// msg+vararg is as in printf (don't include a trailing "\n").
void mp_cmd_msg(struct mp_cmd_ctx *cmd, int status, const char *msg, ...)
{
    va_list ap;
    char *s;

    va_start(ap, msg);
    s = talloc_vasprintf(NULL, msg, ap);
    va_end(ap);

    MP_MSG(cmd->mpctx, status, "%s\n", s);
    if (cmd->msg_osd && status <= MSGL_INFO)
        set_osd_msg(cmd->mpctx, 1, cmd->mpctx->opts->osd_duration, "%s", s);

    talloc_free(s);
}

static void cmd_seek(void *p)
{
    struct mp_cmd_ctx *cmd = p;
    struct MPContext *mpctx = cmd->mpctx;

    double v = cmd->args[0].v.d * cmd->cmd->scale;
    int abs = cmd->args[1].v.i & 3;
    enum seek_precision precision = MPSEEK_DEFAULT;
    switch (((cmd->args[2].v.i | cmd->args[1].v.i) >> 3) & 3) {
    case 1: precision = MPSEEK_KEYFRAME; break;
    case 2: precision = MPSEEK_EXACT; break;
    }
    if (!mpctx->playback_initialized) {
        cmd->success = false;
        return;
    }

    mark_seek(mpctx);
    switch (abs) {
    case 0: { // Relative seek
        queue_seek(mpctx, MPSEEK_RELATIVE, v, precision, MPSEEK_FLAG_DELAY);
        set_osd_function(mpctx, (v > 0) ? OSD_FFW : OSD_REW);
        break;
    }
    case 1: { // Absolute seek by percentage
        double ratio = v / 100.0;
        double cur_pos = get_current_pos_ratio(mpctx, false);
        queue_seek(mpctx, MPSEEK_FACTOR, ratio, precision, MPSEEK_FLAG_DELAY);
        set_osd_function(mpctx, cur_pos < ratio ? OSD_FFW : OSD_REW);
        break;
    }
    case 2: { // Absolute seek to a timestamp in seconds
        if (v < 0) {
            // Seek from end
            double len = get_time_length(mpctx);
            if (len < 0) {
                cmd->success = false;
                return;
            }
            v = MPMAX(0, len + v);
        }
        queue_seek(mpctx, MPSEEK_ABSOLUTE, v, precision, MPSEEK_FLAG_DELAY);
        set_osd_function(mpctx,
                         v > get_current_time(mpctx) ? OSD_FFW : OSD_REW);
        break;
    }
    case 3: { // Relative seek by percentage
        queue_seek(mpctx, MPSEEK_FACTOR,
                   get_current_pos_ratio(mpctx, false) + v / 100.0,
                   precision, MPSEEK_FLAG_DELAY);
        set_osd_function(mpctx, v > 0 ? OSD_FFW : OSD_REW);
        break;
    }}
    if (cmd->seek_bar_osd)
        mpctx->add_osd_seek_info |= OSD_SEEK_INFO_BAR;
    if (cmd->seek_msg_osd)
        mpctx->add_osd_seek_info |= OSD_SEEK_INFO_TEXT;
}

static void cmd_revert_seek(void *p)
{
    struct mp_cmd_ctx *cmd = p;
    struct MPContext *mpctx = cmd->mpctx;
    struct command_ctx *cmdctx = mpctx->command_ctx;

    if (!mpctx->playback_initialized) {
        cmd->success = false;
        return;
    }

    double oldpts = cmdctx->last_seek_pts;
    if (cmdctx->marked_pts != MP_NOPTS_VALUE)
        oldpts = cmdctx->marked_pts;
    if (cmd->args[0].v.i == 1) {
        cmdctx->marked_pts = get_current_time(mpctx);
    } else if (oldpts != MP_NOPTS_VALUE) {
        cmdctx->last_seek_pts = get_current_time(mpctx);
        cmdctx->marked_pts = MP_NOPTS_VALUE;
        queue_seek(mpctx, MPSEEK_ABSOLUTE, oldpts, MPSEEK_EXACT,
                   MPSEEK_FLAG_DELAY);
        set_osd_function(mpctx, OSD_REW);
        if (cmd->seek_bar_osd)
            mpctx->add_osd_seek_info |= OSD_SEEK_INFO_BAR;
        if (cmd->seek_msg_osd)
            mpctx->add_osd_seek_info |= OSD_SEEK_INFO_TEXT;
    } else {
        cmd->success = false;
    }
}

static void cmd_set(void *p)
{
    struct mp_cmd_ctx *cmd = p;

    change_property_cmd(cmd, cmd->args[0].v.s,
                        M_PROPERTY_SET_STRING, cmd->args[1].v.s);
}

static void cmd_change_list(void *p)
{
    struct mp_cmd_ctx *cmd = p;
    struct MPContext *mpctx = cmd->mpctx;
    char *name = cmd->args[0].v.s;
    char *op = cmd->args[1].v.s;
    char *value = cmd->args[2].v.s;
    int osd_duration = mpctx->opts->osd_duration;
    int osdl = cmd->msg_osd ? 1 : OSD_LEVEL_INVISIBLE;

    struct m_config_option *co = m_config_get_co(mpctx->mconfig, bstr0(name));
    if (!co) {
        set_osd_msg(mpctx, osdl, osd_duration, "Unknown option: '%s'", name);
        cmd->success = false;
        return;
    }

    const struct m_option_type *type = co->opt->type;
    bool found = false;
    for (int i = 0; type->actions && type->actions[i].name; i++) {
        const struct m_option_action *action = &type->actions[i];
        if (strcmp(action->name, op) == 0)
            found = true;
    }
    if (!found) {
        set_osd_msg(mpctx, osdl, osd_duration, "Unknown action: '%s'", op);
        cmd->success = false;
        return;
    }

    char *optname = mp_tprintf(80, "%s-%s", name, op); // the dirty truth
    int r = m_config_set_option_cli(mpctx->mconfig, bstr0(optname),
                                    bstr0(value), M_SETOPT_RUNTIME);
    if (r < 0) {
        set_osd_msg(mpctx, osdl, osd_duration,
                    "Failed setting option: '%s'", name);
        cmd->success = false;
        return;
    }

    show_property_osd(mpctx, name, cmd->on_osd);
}

static void cmd_add_cycle(void *p)
{
    struct mp_cmd_ctx *cmd = p;
    struct MPContext *mpctx = cmd->mpctx;
    bool is_cycle = !!cmd->priv;

    char *property = cmd->args[0].v.s;
    if (cmd->cmd->repeated && !check_property_autorepeat(property, mpctx)) {
        MP_VERBOSE(mpctx, "Dropping command '%.*s' from auto-repeated key.\n",
                   BSTR_P(cmd->cmd->original));
        return;
    }

    double scale = 1;
    int scale_units = cmd->cmd->scale_units;
    if (check_property_scalable(property, mpctx)) {
        scale = cmd->cmd->scale;
        scale_units = 1;
    }

    for (int i = 0; i < scale_units; i++) {
        struct m_property_switch_arg s = {
            .inc = cmd->args[1].v.d * scale,
            .wrap = is_cycle,
        };
        change_property_cmd(cmd, property, M_PROPERTY_SWITCH, &s);
        if (!cmd->success)
            return;
    }
}

static void cmd_multiply(void *p)
{
    struct mp_cmd_ctx *cmd = p;

    change_property_cmd(cmd, cmd->args[0].v.s,
                        M_PROPERTY_MULTIPLY, &cmd->args[1].v.d);
}

static void cmd_frame_step(void *p)
{
    struct mp_cmd_ctx *cmd = p;
    struct MPContext *mpctx = cmd->mpctx;

    if (!mpctx->playback_initialized) {
        cmd->success = false;
        return;
    }

    if (cmd->cmd->is_up_down) {
        if (cmd->cmd->is_up) {
            if (mpctx->step_frames < 1)
                set_pause_state(mpctx, true);
        } else {
            if (cmd->cmd->repeated) {
                set_pause_state(mpctx, false);
            } else {
                add_step_frame(mpctx, 1);
            }
        }
    } else {
        add_step_frame(mpctx, 1);
    }
}

static void cmd_frame_back_step(void *p)
{
    struct mp_cmd_ctx *cmd = p;
    struct MPContext *mpctx = cmd->mpctx;

    if (!mpctx->playback_initialized) {
        cmd->success = false;
        return;
    }

    add_step_frame(mpctx, -1);
}

static void cmd_quit(void *p)
{
    struct mp_cmd_ctx *cmd = p;
    struct MPContext *mpctx = cmd->mpctx;
    bool write_watch_later = *(bool *)cmd->priv;
    if (write_watch_later || mpctx->opts->position_save_on_quit)
        mp_write_watch_later_conf(mpctx);
    mpctx->stop_play = PT_QUIT;
    mpctx->quit_custom_rc = cmd->args[0].v.i;
    mpctx->has_quit_custom_rc = true;
    mp_wakeup_core(mpctx);
}

static void cmd_playlist_next_prev(void *p)
{
    struct mp_cmd_ctx *cmd = p;
    struct MPContext *mpctx = cmd->mpctx;
    int dir = *(int *)cmd->priv;
    int force = cmd->args[0].v.i;

    struct playlist_entry *e = mp_next_file(mpctx, dir, force, true);
    if (!e && !force) {
        cmd->success = false;
        return;
    }

    mp_set_playlist_entry(mpctx, e);
    if (cmd->on_osd & MP_ON_OSD_MSG)
        mpctx->add_osd_seek_info |= OSD_SEEK_INFO_CURRENT_FILE;
}

static void cmd_sub_step_seek(void *p)
{
    struct mp_cmd_ctx *cmd = p;
    struct MPContext *mpctx = cmd->mpctx;
    bool step = *(bool *)cmd->priv;

    if (!mpctx->playback_initialized) {
        cmd->success = false;
        return;
    }

    struct track *track = mpctx->current_track[0][STREAM_SUB];
    struct dec_sub *sub = track ? track->d_sub : NULL;
    double refpts = get_current_time(mpctx);
    if (sub && refpts != MP_NOPTS_VALUE) {
        double a[2];
        a[0] = refpts;
        a[1] = cmd->args[0].v.i;
        if (sub_control(sub, SD_CTRL_SUB_STEP, a) > 0) {
            if (step) {
                mpctx->opts->subs_rend->sub_delay -= a[0] - refpts;
                m_config_notify_change_opt_ptr(mpctx->mconfig,
                                               &mpctx->opts->subs_rend->sub_delay);
                show_property_osd(mpctx, "sub-delay", cmd->on_osd);
            } else {
                // We can easily get stuck by failing to seek to the video
                // frame which actually shows the sub first (because video
                // frame PTS and sub PTS rarely match exactly). Add some
                // rounding for the mess of it.
                a[0] += 0.01 * (a[1] >= 0 ? 1 : -1);
                mark_seek(mpctx);
                queue_seek(mpctx, MPSEEK_ABSOLUTE, a[0], MPSEEK_EXACT,
                           MPSEEK_FLAG_DELAY);
                set_osd_function(mpctx, (a[0] > refpts) ? OSD_FFW : OSD_REW);
                if (cmd->seek_bar_osd)
                    mpctx->add_osd_seek_info |= OSD_SEEK_INFO_BAR;
                if (cmd->seek_msg_osd)
                    mpctx->add_osd_seek_info |= OSD_SEEK_INFO_TEXT;
            }
        }
    }
}

static void cmd_print_text(void *p)
{
    struct mp_cmd_ctx *cmd = p;
    struct MPContext *mpctx = cmd->mpctx;

    MP_INFO(mpctx, "%s\n", cmd->args[0].v.s);
}

static void cmd_show_text(void *p)
{
    struct mp_cmd_ctx *cmd = p;
    struct MPContext *mpctx = cmd->mpctx;
    int osd_duration = mpctx->opts->osd_duration;

    // if no argument supplied use default osd_duration, else <arg> ms.
    set_osd_msg(mpctx, cmd->args[2].v.i,
                (cmd->args[1].v.i < 0 ? osd_duration : cmd->args[1].v.i),
                "%s", cmd->args[0].v.s);
}

static void cmd_expand_text(void *p)
{
    struct mp_cmd_ctx *cmd = p;
    struct MPContext *mpctx = cmd->mpctx;

    cmd->result = (mpv_node){
        .format = MPV_FORMAT_STRING,
        .u.string = mp_property_expand_string(mpctx, cmd->args[0].v.s)
    };
}

static void cmd_loadfile(void *p)
{
    struct mp_cmd_ctx *cmd = p;
    struct MPContext *mpctx = cmd->mpctx;
    char *filename = cmd->args[0].v.s;
    int append = cmd->args[1].v.i;

    if (!append)
        playlist_clear(mpctx->playlist);

    struct playlist_entry *entry = playlist_entry_new(filename);
    if (cmd->args[2].v.str_list) {
        char **pairs = cmd->args[2].v.str_list;
        for (int i = 0; pairs[i] && pairs[i + 1]; i += 2)
            playlist_entry_add_param(entry, bstr0(pairs[i]), bstr0(pairs[i + 1]));
    }
    playlist_add(mpctx->playlist, entry);

    if (!append || (append == 2 && !mpctx->playlist->current)) {
        if (mpctx->opts->position_save_on_quit) // requested in issue #1148
            mp_write_watch_later_conf(mpctx);
        mp_set_playlist_entry(mpctx, entry);
    }
    mp_notify(mpctx, MP_EVENT_CHANGE_PLAYLIST, NULL);
    mp_wakeup_core(mpctx);
}

static void cmd_loadlist(void *p)
{
    struct mp_cmd_ctx *cmd = p;
    struct MPContext *mpctx = cmd->mpctx;
    char *filename = cmd->args[0].v.s;
    bool append = cmd->args[1].v.i;

    struct playlist *pl = playlist_parse_file(filename, cmd->abort->cancel,
                                              mpctx->global);
    if (pl) {
        prepare_playlist(mpctx, pl);
        struct playlist_entry *new = pl->current;
        if (!append)
            playlist_clear(mpctx->playlist);
        playlist_append_entries(mpctx->playlist, pl);
        talloc_free(pl);

        if (!append && mpctx->playlist->first)
            mp_set_playlist_entry(mpctx, new ? new : mpctx->playlist->first);

        mp_notify(mpctx, MP_EVENT_CHANGE_PLAYLIST, NULL);
        mp_wakeup_core(mpctx);
    } else {
        MP_ERR(mpctx, "Unable to load playlist %s.\n", filename);
        cmd->success = false;
    }
}

static void cmd_playlist_clear(void *p)
{
    struct mp_cmd_ctx *cmd = p;
    struct MPContext *mpctx = cmd->mpctx;

    // Supposed to clear the playlist, except the currently played item.
    if (mpctx->playlist->current_was_replaced)
        mpctx->playlist->current = NULL;
    while (mpctx->playlist->first) {
        struct playlist_entry *e = mpctx->playlist->first;
        if (e == mpctx->playlist->current) {
            e = e->next;
            if (!e)
                break;
        }
        playlist_remove(mpctx->playlist, e);
    }
    mp_notify(mpctx, MP_EVENT_CHANGE_PLAYLIST, NULL);
    mp_wakeup_core(mpctx);
}

static void cmd_playlist_remove(void *p)
{
    struct mp_cmd_ctx *cmd = p;
    struct MPContext *mpctx = cmd->mpctx;

    struct playlist_entry *e = playlist_entry_from_index(mpctx->playlist,
                                                         cmd->args[0].v.i);
    if (cmd->args[0].v.i < 0)
        e = mpctx->playlist->current;
    if (!e) {
        cmd->success = false;
        return;
    }

    // Can't play a removed entry
    if (mpctx->playlist->current == e && !mpctx->stop_play)
        mpctx->stop_play = PT_NEXT_ENTRY;
    playlist_remove(mpctx->playlist, e);
    mp_notify(mpctx, MP_EVENT_CHANGE_PLAYLIST, NULL);
    mp_wakeup_core(mpctx);
}

static void cmd_playlist_move(void *p)
{
    struct mp_cmd_ctx *cmd = p;
    struct MPContext *mpctx = cmd->mpctx;

    struct playlist_entry *e1 = playlist_entry_from_index(mpctx->playlist,
                                                          cmd->args[0].v.i);
    struct playlist_entry *e2 = playlist_entry_from_index(mpctx->playlist,
                                                          cmd->args[1].v.i);
    if (!e1) {
        cmd->success = false;
        return;
    }

    playlist_move(mpctx->playlist, e1, e2);
    mp_notify(mpctx, MP_EVENT_CHANGE_PLAYLIST, NULL);
}

static void cmd_playlist_shuffle(void *p)
{
    struct mp_cmd_ctx *cmd = p;
    struct MPContext *mpctx = cmd->mpctx;

    playlist_shuffle(mpctx->playlist);
    mp_notify(mpctx, MP_EVENT_CHANGE_PLAYLIST, NULL);
}

static void cmd_stop(void *p)
{
    struct mp_cmd_ctx *cmd = p;
    struct MPContext *mpctx = cmd->mpctx;

    playlist_clear(mpctx->playlist);
    if (mpctx->stop_play != PT_QUIT)
        mpctx->stop_play = PT_STOP;
    mp_wakeup_core(mpctx);
}

static void cmd_show_progress(void *p)
{
    struct mp_cmd_ctx *cmd = p;
    struct MPContext *mpctx = cmd->mpctx;

    mpctx->add_osd_seek_info |=
            (cmd->msg_osd ? OSD_SEEK_INFO_TEXT : 0) |
            (cmd->bar_osd ? OSD_SEEK_INFO_BAR : 0);
    mpctx->osd_force_update = true;
    mp_wakeup_core(mpctx);
}

static void cmd_track_add(void *p)
{
    struct mp_cmd_ctx *cmd = p;
    struct MPContext *mpctx = cmd->mpctx;
    int type = *(int *)cmd->priv;

    if (mpctx->stop_play) {
        cmd->success = false;
        return;
    }

    if (cmd->args[1].v.i == 2) {
        struct track *t = find_track_with_url(mpctx, type, cmd->args[0].v.s);
        if (t) {
            if (mpctx->playback_initialized) {
                mp_switch_track(mpctx, t->type, t, FLAG_MARK_SELECTION);
                print_track_list(mpctx, "Track switched:");
            } else {
                mpctx->opts->stream_id[0][t->type] = t->user_tid;
            }
            return;
        }
    }
    int first = mp_add_external_file(mpctx, cmd->args[0].v.s, type,
                                     cmd->abort->cancel);
    if (first < 0) {
        cmd->success = false;
        return;
    }

    for (int n = first; n < mpctx->num_tracks; n++) {
        struct track *t = mpctx->tracks[n];
        if (cmd->args[1].v.i == 1) {
            t->no_default = true;
        } else if (n == first) {
            if (mpctx->playback_initialized) {
                mp_switch_track(mpctx, t->type, t, FLAG_MARK_SELECTION);
            } else {
                mpctx->opts->stream_id[0][t->type] = t->user_tid;
            }
        }
        char *title = cmd->args[2].v.s;
        if (title && title[0])
            t->title = talloc_strdup(t, title);
        char *lang = cmd->args[3].v.s;
        if (lang && lang[0])
            t->lang = talloc_strdup(t, lang);
    }

    if (mpctx->playback_initialized)
        print_track_list(mpctx, "Track added:");
}

static void cmd_track_remove(void *p)
{
    struct mp_cmd_ctx *cmd = p;
    struct MPContext *mpctx = cmd->mpctx;
    int type = *(int *)cmd->priv;

    struct track *t = mp_track_by_tid(mpctx, type, cmd->args[0].v.i);
    if (!t) {
        cmd->success = false;
        return;
    }

    mp_remove_track(mpctx, t);
    if (mpctx->playback_initialized)
        print_track_list(mpctx, "Track removed:");
}

static void cmd_track_reload(void *p)
{
    struct mp_cmd_ctx *cmd = p;
    struct MPContext *mpctx = cmd->mpctx;
    int type = *(int *)cmd->priv;

    if (!mpctx->playback_initialized) {
        MP_ERR(mpctx, "Cannot reload while not initialized.\n");
        cmd->success = false;
        return;
    }

    struct track *t = mp_track_by_tid(mpctx, type, cmd->args[0].v.i);
    int nt_num = -1;

    if (t && t->is_external && t->external_filename) {
        char *filename = talloc_strdup(NULL, t->external_filename);
        mp_remove_track(mpctx, t);
        nt_num = mp_add_external_file(mpctx, filename, type, cmd->abort->cancel);
        talloc_free(filename);
    }

    if (nt_num < 0) {
        cmd->success = false;
        return;
    }

    struct track *nt = mpctx->tracks[nt_num];
    mp_switch_track(mpctx, nt->type, nt, 0);
    print_track_list(mpctx, "Reloaded:");
}

static void cmd_rescan_external_files(void *p)
{
    struct mp_cmd_ctx *cmd = p;
    struct MPContext *mpctx = cmd->mpctx;

    if (mpctx->stop_play) {
        cmd->success = false;
        return;
    }

    autoload_external_files(mpctx, cmd->abort->cancel);
    if (!cmd->args[0].v.i && mpctx->playback_initialized) {
        // somewhat fuzzy and not ideal
        struct track *a = select_default_track(mpctx, 0, STREAM_AUDIO);
        if (a && a->is_external)
            mp_switch_track(mpctx, STREAM_AUDIO, a, 0);
        struct track *s = select_default_track(mpctx, 0, STREAM_SUB);
        if (s && s->is_external)
            mp_switch_track(mpctx, STREAM_SUB, s, 0);

        print_track_list(mpctx, "Track list:\n");
    }
}

static void cmd_run(void *p)
{
    struct mp_cmd_ctx *cmd = p;
    struct MPContext *mpctx = cmd->mpctx;
    char **args = talloc_zero_array(NULL, char *, cmd->num_args + 1);
    for (int n = 0; n < cmd->num_args; n++)
        args[n] = cmd->args[n].v.s;
    mp_subprocess_detached(mpctx->log, args);
    talloc_free(args);
}

struct subprocess_cb_ctx {
    struct mp_log *log;
    void* talloc_ctx;
    int64_t max_size;
    bool capture[3];
    bstr output[3];
};

static void subprocess_output(struct subprocess_cb_ctx *ctx, int fd,
                              char *data, size_t size)
{
    if (ctx->capture[fd]) {
        if (ctx->output[fd].len < ctx->max_size)
            bstr_xappend(ctx->talloc_ctx, &ctx->output[fd], (bstr){data, size});
    } else {
        int msgl = fd == 2 ? MSGL_ERR : MSGL_INFO;
        mp_msg(ctx->log, msgl, "%.*s", (int)size, data);
    }
}

static void subprocess_stdout(void *p, char *data, size_t size)
{
    struct subprocess_cb_ctx *ctx = p;
    subprocess_output(ctx, 1, data, size);
}

static void subprocess_stderr(void *p, char *data, size_t size)
{
    struct subprocess_cb_ctx *ctx = p;
    subprocess_output(ctx, 2, data, size);
}

static void cmd_subprocess(void *p)
{
    struct mp_cmd_ctx *cmd = p;
    struct MPContext *mpctx = cmd->mpctx;
    char **args = cmd->args[0].v.str_list;
    bool playback_only = cmd->args[1].v.i;

    if (!args || !args[0]) {
        MP_ERR(mpctx, "program name missing\n");
        cmd->success = false;
        return;
    }

    void *tmp = talloc_new(NULL);
    struct subprocess_cb_ctx ctx = {
        .log = mp_log_new(tmp, mpctx->log, cmd->cmd->sender),
        .talloc_ctx = tmp,
        .max_size = cmd->args[2].v.i,
        .capture = {0, cmd->args[3].v.i, cmd->args[4].v.i},
    };

    pthread_mutex_lock(&mpctx->abort_lock);
    cmd->abort->coupled_to_playback = playback_only;
    mp_abort_recheck_locked(mpctx, cmd->abort);
    pthread_mutex_unlock(&mpctx->abort_lock);

    mp_core_unlock(mpctx);

    char *error = NULL;
    int status = mp_subprocess(args, cmd->abort->cancel, &ctx,
                               subprocess_stdout, subprocess_stderr, &error);

    mp_core_lock(mpctx);

    struct mpv_node *res = &cmd->result;
    node_init(res, MPV_FORMAT_NODE_MAP, NULL);
    node_map_add_int64(res, "status", status);
    node_map_add_flag(res, "killed_by_us", status == MP_SUBPROCESS_EKILLED_BY_US);
    node_map_add_string(res, "error_string", error ? error : "");
    const char *sname[] = {NULL, "stdout", "stderr"};
    for (int n = 1; n < 3; n++) {
        if (!ctx.capture[n])
            continue;
        struct mpv_byte_array *ba =
            node_map_add(res, sname[n], MPV_FORMAT_BYTE_ARRAY)->u.ba;
        *ba = (struct mpv_byte_array){
            .data = talloc_steal(ba, ctx.output[n].start),
            .size = ctx.output[n].len,
        };
    }

    talloc_free(tmp);
}

static void cmd_enable_input_section(void *p)
{
    struct mp_cmd_ctx *cmd = p;
    struct MPContext *mpctx = cmd->mpctx;
    mp_input_enable_section(mpctx->input, cmd->args[0].v.s, cmd->args[1].v.i);
}

static void cmd_disable_input_section(void *p)
{
    struct mp_cmd_ctx *cmd = p;
    struct MPContext *mpctx = cmd->mpctx;
    mp_input_disable_section(mpctx->input, cmd->args[0].v.s);
}

static void cmd_define_input_section(void *p)
{
    struct mp_cmd_ctx *cmd = p;
    struct MPContext *mpctx = cmd->mpctx;
    mp_input_define_section(mpctx->input, cmd->args[0].v.s, "<api>",
                            cmd->args[1].v.s, !cmd->args[2].v.i,
                            cmd->cmd->sender);
}

static void cmd_ab_loop(void *p)
{
    struct mp_cmd_ctx *cmd = p;
    struct MPContext *mpctx = cmd->mpctx;
    int osd_duration = mpctx->opts->osd_duration;
    int osdl = cmd->msg_osd ? 1 : OSD_LEVEL_INVISIBLE;

    double now = get_current_time(mpctx);
    if (mpctx->opts->ab_loop[0] == MP_NOPTS_VALUE) {
        mp_property_do("ab-loop-a", M_PROPERTY_SET, &now, mpctx);
        show_property_osd(mpctx, "ab-loop-a", cmd->on_osd);
    } else if (mpctx->opts->ab_loop[1] == MP_NOPTS_VALUE) {
        mp_property_do("ab-loop-b", M_PROPERTY_SET, &now, mpctx);
        show_property_osd(mpctx, "ab-loop-b", cmd->on_osd);
    } else {
        now = MP_NOPTS_VALUE;
        mp_property_do("ab-loop-a", M_PROPERTY_SET, &now, mpctx);
        mp_property_do("ab-loop-b", M_PROPERTY_SET, &now, mpctx);
        set_osd_msg(mpctx, osdl, osd_duration, "Clear A-B loop");
    }
}

static void cmd_align_cache_ab(void *p)
{
    struct mp_cmd_ctx *cmd = p;
    struct MPContext *mpctx = cmd->mpctx;

    if (!mpctx->demuxer)
        return;

    double a = demux_probe_cache_dump_target(mpctx->demuxer,
                                             mpctx->opts->ab_loop[0], false);
    double b = demux_probe_cache_dump_target(mpctx->demuxer,
                                             mpctx->opts->ab_loop[1], true);

    mp_property_do("ab-loop-a", M_PROPERTY_SET, &a, mpctx);
    mp_property_do("ab-loop-b", M_PROPERTY_SET, &b, mpctx);

    // Happens to cover both properties.
    show_property_osd(mpctx, "ab-loop-b", cmd->on_osd);
}

static void cmd_drop_buffers(void *p)
{
    struct mp_cmd_ctx *cmd = p;
    struct MPContext *mpctx = cmd->mpctx;

    reset_audio_state(mpctx);
    reset_video_state(mpctx);

    if (mpctx->demuxer)
        demux_flush(mpctx->demuxer);
}

static void cmd_ao_reload(void *p)
{
    struct mp_cmd_ctx *cmd = p;
    struct MPContext *mpctx = cmd->mpctx;
    reload_audio_output(mpctx);
}

static void cmd_filter(void *p)
{
    struct mp_cmd_ctx *cmd = p;
    struct MPContext *mpctx = cmd->mpctx;
    int type = *(int *)cmd->priv;
    cmd->success = edit_filters_osd(mpctx, type, cmd->args[0].v.s,
                                    cmd->args[1].v.s, cmd->msg_osd) >= 0;
}

static void cmd_filter_command(void *p)
{
    struct mp_cmd_ctx *cmd = p;
    struct MPContext *mpctx = cmd->mpctx;
    int type = *(int *)cmd->priv;

    struct mp_output_chain *chain = NULL;
    if (type == STREAM_VIDEO)
        chain = mpctx->vo_chain ? mpctx->vo_chain->filter : NULL;
    if (type == STREAM_AUDIO)
        chain = mpctx->ao_chain ? mpctx->ao_chain->filter : NULL;
    if (!chain) {
        cmd->success = false;
        return;
    }
    struct mp_filter_command filter_cmd = {
        .type = MP_FILTER_COMMAND_TEXT,
        .cmd = cmd->args[1].v.s,
        .arg = cmd->args[2].v.s,
    };
    cmd->success = mp_output_chain_command(chain, cmd->args[0].v.s, &filter_cmd);
}

static void cmd_script_binding(void *p)
{
    struct mp_cmd_ctx *cmd = p;
    struct mp_cmd *incmd = cmd->cmd;
    struct MPContext *mpctx = cmd->mpctx;

    mpv_event_client_message event = {0};
    char *name = cmd->args[0].v.s;
    if (!name || !name[0]) {
        cmd->success = false;
        return;
    }

    char *sep = strchr(name, '/');
    char *target = NULL;
    char space[MAX_CLIENT_NAME];
    if (sep) {
        snprintf(space, sizeof(space), "%.*s", (int)(sep - name), name);
        target = space;
        name = sep + 1;
    }
    char state[3] = {'p', incmd->is_mouse_button ? 'm' : '-'};
    if (incmd->is_up_down)
        state[0] = incmd->repeated ? 'r' : (incmd->is_up ? 'u' : 'd');
    event.num_args = 4;
    event.args = (const char*[4]){"key-binding", name, state,
                                  incmd->key_name ? incmd->key_name : ""};
    if (mp_client_send_event_dup(mpctx, target,
                                 MPV_EVENT_CLIENT_MESSAGE, &event) < 0)
    {
        MP_VERBOSE(mpctx, "Can't find script '%s' when handling input.\n",
                    target ? target : "-");
        cmd->success = false;
    }
}

static void cmd_script_message_to(void *p)
{
    struct mp_cmd_ctx *cmd = p;
    struct MPContext *mpctx = cmd->mpctx;

    mpv_event_client_message *event = talloc_ptrtype(NULL, event);
    *event = (mpv_event_client_message){0};
    for (int n = 1; n < cmd->num_args; n++) {
        MP_TARRAY_APPEND(event, event->args, event->num_args,
                         talloc_strdup(event, cmd->args[n].v.s));
    }
    if (mp_client_send_event(mpctx, cmd->args[0].v.s, 0,
                                MPV_EVENT_CLIENT_MESSAGE, event) < 0)
    {
        MP_VERBOSE(mpctx, "Can't find script '%s' to send message to.\n",
                   cmd->args[0].v.s);
        cmd->success = false;
    }
}

static void cmd_script_message(void *p)
{
    struct mp_cmd_ctx *cmd = p;
    struct MPContext *mpctx = cmd->mpctx;

    const char **args = talloc_array(NULL, const char *, cmd->num_args);
    mpv_event_client_message event = {.args = args};
    for (int n = 0; n < cmd->num_args; n++)
        event.args[event.num_args++] = cmd->args[n].v.s;
    mp_client_broadcast_event(mpctx, MPV_EVENT_CLIENT_MESSAGE, &event);
    talloc_free(args);
}

static void cmd_ignore(void *p)
{
}

static void cmd_write_watch_later_config(void *p)
{
    struct mp_cmd_ctx *cmd = p;
    struct MPContext *mpctx = cmd->mpctx;

    mp_write_watch_later_conf(mpctx);
}

static void cmd_hook_add(void *p)
{
    struct mp_cmd_ctx *cmd = p;
    struct MPContext *mpctx = cmd->mpctx;

    if (!cmd->cmd->sender) {
        MP_ERR(mpctx, "Can be used from client API only.\n");
        cmd->success = false;
        return;
    }
    mp_hook_add(mpctx, cmd->cmd->sender, cmd->args[0].v.s, cmd->args[1].v.i,
                cmd->args[2].v.i, true);
}

static void cmd_hook_ack(void *p)
{
    struct mp_cmd_ctx *cmd = p;
    struct MPContext *mpctx = cmd->mpctx;

    if (!cmd->cmd->sender) {
        MP_ERR(mpctx, "Can be used from client API only.\n");
        cmd->success = false;
        return;
    }
    mp_hook_continue(mpctx, cmd->cmd->sender, cmd->args[0].v.i);
}

static void cmd_mouse(void *p)
{
    struct mp_cmd_ctx *cmd = p;
    struct MPContext *mpctx = cmd->mpctx;

    const int x = cmd->args[0].v.i, y = cmd->args[1].v.i;
    int button = cmd->args[2].v.i;
    if (button == -1) {// no button
        mp_input_set_mouse_pos_artificial(mpctx->input, x, y);
        return;
    }
    if (button < 0 || button >= MP_KEY_MOUSE_BTN_COUNT) {// invalid button
        MP_ERR(mpctx, "%d is not a valid mouse button number.\n", button);
        cmd->success = false;
        return;
    }
    const bool dbc = cmd->args[3].v.i;
    if (dbc && button > (MP_MBTN_RIGHT - MP_MBTN_BASE)) {
        MP_ERR(mpctx, "%d is not a valid mouse button for double-clicks.\n",
               button);
        cmd->success = false;
        return;
    }
    button += dbc ? MP_MBTN_DBL_BASE : MP_MBTN_BASE;
    mp_input_set_mouse_pos_artificial(mpctx->input, x, y);
    mp_input_put_key_artificial(mpctx->input, button);
}

static void cmd_key(void *p)
{
    struct mp_cmd_ctx *cmd = p;
    struct MPContext *mpctx = cmd->mpctx;
    int action = *(int *)cmd->priv;

    const char *key_name = cmd->args[0].v.s;
    if (key_name[0] == '\0' && action == MP_KEY_STATE_UP) {
        mp_input_put_key_artificial(mpctx->input, MP_INPUT_RELEASE_ALL);
    } else {
        int code = mp_input_get_key_from_name(key_name);
        if (code < 0) {
            MP_ERR(mpctx, "%s is not a valid input name.\n", key_name);
            cmd->success = false;
            return;
        }
        mp_input_put_key_artificial(mpctx->input, code | action);
    }
}

static void cmd_apply_profile(void *p)
{
    struct mp_cmd_ctx *cmd = p;
    struct MPContext *mpctx = cmd->mpctx;

    char *profile = cmd->args[0].v.s;
    if (m_config_set_profile(mpctx->mconfig, profile, M_SETOPT_RUNTIME) < 0)
        cmd->success = false;
}

static void cmd_load_script(void *p)
{
    struct mp_cmd_ctx *cmd = p;
    struct MPContext *mpctx = cmd->mpctx;

    char *script = cmd->args[0].v.s;
    if (mp_load_user_script(mpctx, script) < 0)
        cmd->success = false;
}

static void cache_dump_poll(struct MPContext *mpctx)
{
    struct command_ctx *ctx = mpctx->command_ctx;
    struct mp_cmd_ctx *cmd = ctx->cache_dump_cmd;

    if (!cmd)
        return;

    // Can't close demuxer without stopping dumping.
    assert(mpctx->demuxer);

    if (mp_cancel_test(cmd->abort->cancel)) {
        // Synchronous abort. In particular, the dump command shall not report
        // completion to the user before the dump target file was closed.
        demux_cache_dump_set(mpctx->demuxer, 0, 0, NULL);
        assert(demux_cache_dump_get_status(mpctx->demuxer) <= 0);
    }

    int status = demux_cache_dump_get_status(mpctx->demuxer);
    if (status <= 0) {
        if (status < 0) {
            mp_cmd_msg(cmd, MSGL_ERR, "Cache dumping stopped due to error.");
            cmd->success = false;
        } else {
            mp_cmd_msg(cmd, MSGL_INFO, "Cache dumping successfully ended.");
            cmd->success = true;
        }
        ctx->cache_dump_cmd = NULL;
        mp_cmd_ctx_complete(cmd);
    }
}

void mp_abort_cache_dumping(struct MPContext *mpctx)
{
    struct command_ctx *ctx = mpctx->command_ctx;

    if (ctx->cache_dump_cmd)
        mp_cancel_trigger(ctx->cache_dump_cmd->abort->cancel);
    cache_dump_poll(mpctx);
    assert(!ctx->cache_dump_cmd); // synchronous abort, must have worked
}

static void run_dump_cmd(struct mp_cmd_ctx *cmd, double start, double end,
                         char *filename)
{
    struct MPContext *mpctx = cmd->mpctx;
    struct command_ctx *ctx = mpctx->command_ctx;

    mp_abort_cache_dumping(mpctx);

    if (!mpctx->demuxer) {
        mp_cmd_msg(cmd, MSGL_ERR, "No demuxer open.");
        cmd->success = false;
        mp_cmd_ctx_complete(cmd);
        return;
    }

    mp_cmd_msg(cmd, MSGL_INFO, "Cache dumping started.");

    if (!demux_cache_dump_set(mpctx->demuxer, start, end, filename)) {
        mp_cmd_msg(cmd, MSGL_INFO, "Cache dumping stopped.");
        mp_cmd_ctx_complete(cmd);
        return;
    }

    ctx->cache_dump_cmd = cmd;
    cache_dump_poll(mpctx);
}

static void cmd_dump_cache(void *p)
{
    struct mp_cmd_ctx *cmd = p;

    run_dump_cmd(cmd, cmd->args[0].v.d, cmd->args[1].v.d, cmd->args[2].v.s);
}

static void cmd_dump_cache_ab(void *p)
{
    struct mp_cmd_ctx *cmd = p;
    struct MPContext *mpctx = cmd->mpctx;

    run_dump_cmd(cmd, mpctx->opts->ab_loop[0], mpctx->opts->ab_loop[1],
                 cmd->args[0].v.s);
}

/* This array defines all known commands.
 * The first field the command name used in libmpv and input.conf.
 * The second field is the handler function (see mp_cmd_def.handler and
 * run_command()).
 * Then comes the definition of each argument. They are defined like options,
 * except that the result is parsed into mp_cmd.args[] (thus the option variable
 * is a field in the mp_cmd_arg union field). Arguments are optional if either
 * defval is set (usually via OPTDEF_ macros), or the MP_CMD_OPT_ARG flag is
 * set, or if it's the last argument and .vararg is set. If .vararg is set, the
 * command has an arbitrary number of arguments, all using the type indicated by
 * the last argument (they are appended to mp_cmd.args[] starting at the last
 * argument's index).
 * Arguments have named, which can be used by named argument functions, e.g. in
 * Lua with mp.command_native().
 */

// This does not specify the real destination of the command parameter values,
// it just provides a dummy for the OPT_ macros. The real destination is an
// array item  in mp_cmd.args[], using the index of the option definition.
#define OPT_BASE_STRUCT struct mp_cmd_arg

const struct mp_cmd_def mp_cmds[] = {
    { "ignore", cmd_ignore, .is_ignore = true },

    { "seek", cmd_seek,
        {
            OPT_TIME("target", v.d, 0),
            OPT_FLAGS("flags", v.i, 0,
                      ({"relative", 4|0}, {"-", 4|0},
                       {"absolute-percent", 4|1},
                       {"absolute", 4|2},
                       {"relative-percent", 4|3},
                       {"keyframes", 32|8},
                       {"exact", 32|16}),
                      OPTDEF_INT(4|0)),
            // backwards compatibility only
            OPT_CHOICE("legacy", v.i, MP_CMD_OPT_ARG,
                       ({"unused", 0}, {"default-precise", 0},
                        {"keyframes", 32|8},
                        {"exact", 32|16})),
        },
        .allow_auto_repeat = true,
        .scalable = true,
    },
    { "revert-seek", cmd_revert_seek,
        {OPT_FLAGS("flags", v.i, MP_CMD_OPT_ARG, ({"mark", 1}))},
    },
    { "quit", cmd_quit, { OPT_INT("code", v.i, MP_CMD_OPT_ARG) },
        .priv = &(const bool){0} },
    { "quit-watch-later", cmd_quit, { OPT_INT("code", v.i, MP_CMD_OPT_ARG) },
        .priv = &(const bool){1} },
    { "stop", cmd_stop, },
    { "frame-step", cmd_frame_step, .allow_auto_repeat = true,
        .on_updown = true },
    { "frame-back-step", cmd_frame_back_step, .allow_auto_repeat = true },
    { "playlist-next", cmd_playlist_next_prev,
        {
            OPT_CHOICE("flags", v.i, MP_CMD_OPT_ARG, ({"weak", 0},
                                                      {"force", 1})),
        },
        .priv = &(const int){1},
    },
    { "playlist-prev", cmd_playlist_next_prev,
        {
            OPT_CHOICE("flags", v.i, MP_CMD_OPT_ARG, ({"weak", 0},
                                                      {"force", 1})),
        },
        .priv = &(const int){-1},
    },
    { "playlist-shuffle", cmd_playlist_shuffle, },
    { "sub-step", cmd_sub_step_seek, { OPT_INT("skip", v.i, 0) },
        .allow_auto_repeat = true, .priv = &(const bool){true} },
    { "sub-seek", cmd_sub_step_seek, { OPT_INT("skip", v.i, 0) },
        .allow_auto_repeat = true, .priv = &(const bool){false} },
    { "print-text", cmd_print_text, { OPT_STRING("text", v.s, 0) },
        .allow_auto_repeat = true },
    { "show-text", cmd_show_text, { OPT_STRING("text", v.s, 0),
                                    OPT_INT("duration", v.i, 0, OPTDEF_INT(-1)),
                                    OPT_INT("level", v.i, MP_CMD_OPT_ARG), },
        .allow_auto_repeat = true},
    { "expand-text", cmd_expand_text, { OPT_STRING("text", v.s, 0) } },
    { "show-progress", cmd_show_progress, .allow_auto_repeat = true},

    { "sub-add", cmd_track_add,
        {
            OPT_STRING("url", v.s, 0),
            OPT_CHOICE("flags", v.i, MP_CMD_OPT_ARG,
                       ({"select", 0}, {"auto", 1}, {"cached", 2})),
            OPT_STRING("title", v.s, MP_CMD_OPT_ARG),
            OPT_STRING("lang", v.s, MP_CMD_OPT_ARG),
        },
        .priv = &(const int){STREAM_SUB},
        .spawn_thread = true,
        .can_abort = true,
        .abort_on_playback_end = true,
    },
    { "audio-add", cmd_track_add,
        {
            OPT_STRING("url", v.s, 0),
            OPT_CHOICE("flags", v.i, MP_CMD_OPT_ARG,
                       ({"select", 0}, {"auto", 1}, {"cached", 2})),
            OPT_STRING("title", v.s, MP_CMD_OPT_ARG),
            OPT_STRING("lang", v.s, MP_CMD_OPT_ARG),
        },
        .priv = &(const int){STREAM_AUDIO},
        .spawn_thread = true,
        .can_abort = true,
        .abort_on_playback_end = true,
    },

    { "sub-remove", cmd_track_remove, { OPT_INT("id", v.i, 0, OPTDEF_INT(-1)) },
        .priv = &(const int){STREAM_SUB}, },
    { "audio-remove", cmd_track_remove, { OPT_INT("id", v.i, 0, OPTDEF_INT(-1)) },
        .priv = &(const int){STREAM_AUDIO}, },

    { "sub-reload", cmd_track_reload, { OPT_INT("id", v.i, 0, OPTDEF_INT(-1)) },
        .priv = &(const int){STREAM_SUB},
        .spawn_thread = true,
        .can_abort = true,
        .abort_on_playback_end = true,
    },
    { "audio-reload", cmd_track_reload, { OPT_INT("id", v.i, 0, OPTDEF_INT(-1)) },
        .priv = &(const int){STREAM_AUDIO},
        .spawn_thread = true,
        .can_abort = true,
        .abort_on_playback_end = true,
    },

    { "rescan-external-files", cmd_rescan_external_files,
        {
            OPT_CHOICE("flags", v.i, MP_CMD_OPT_ARG,
                       ({"keep-selection", 1},
                        {"reselect", 0})),
        },
        .spawn_thread = true,
        .can_abort = true,
        .abort_on_playback_end = true,
    },

    { "screenshot", cmd_screenshot,
        {
            OPT_FLAGS("flags", v.i, 0,
                      ({"video", 4|0}, {"-", 4|0},
                       {"window", 4|1},
                       {"subtitles", 4|2},
                       {"each-frame", 8}),
                      OPTDEF_INT(4|2)),
            // backwards compatibility
            OPT_CHOICE("legacy", v.i, MP_CMD_OPT_ARG,
                      ({"unused", 0}, {"single", 0},
                       {"each-frame", 8})),
        },
        .spawn_thread = true,
    },
    { "screenshot-to-file", cmd_screenshot_to_file,
        {
            OPT_STRING("filename", v.s, 0),
            OPT_CHOICE("flags", v.i, 0,
                       ({"video", 0},
                        {"window", 1},
                        {"subtitles", 2}),
                       OPTDEF_INT(2)),
        },
        .spawn_thread = true,
    },
    { "screenshot-raw", cmd_screenshot_raw,
        {
            OPT_CHOICE("flags", v.i, 0,
                       ({"video", 0},
                        {"window", 1},
                        {"subtitles", 2}),
                       OPTDEF_INT(2)),
        },
    },
    { "loadfile", cmd_loadfile,
        {
            OPT_STRING("url", v.s, 0),
            OPT_CHOICE("flags", v.i, MP_CMD_OPT_ARG,
                       ({"replace", 0},
                        {"append", 1},
                        {"append-play", 2})),
            OPT_KEYVALUELIST("options", v.str_list, MP_CMD_OPT_ARG),
        },
    },
    { "loadlist", cmd_loadlist, { OPT_STRING("url", v.s, 0),
                                  OPT_CHOICE("flags", v.i, MP_CMD_OPT_ARG,
                                             ({"replace", 0}, {"append", 1})), },
        .spawn_thread = true,
        .can_abort = true,
    },
    { "playlist-clear", cmd_playlist_clear },
    { "playlist-remove", cmd_playlist_remove,
        {OPT_CHOICE_OR_INT("index", v.i, MP_CMD_OPT_ARG, 0, INT_MAX,
                           ({"current", -1}))},
    },
    { "playlist-move", cmd_playlist_move,  { OPT_INT("index1", v.i, 0),
                                             OPT_INT("index2", v.i, 0), }},
    { "run", cmd_run, { OPT_STRING("command", v.s, 0),
                        OPT_STRING("args", v.s, 0), },
        .vararg = true,
    },
    { "subprocess", cmd_subprocess,
        {
            OPT_STRINGLIST("args", v.str_list, 0),
            OPT_FLAG("playback_only", v.i, 0, OPTDEF_INT(1)),
            OPT_BYTE_SIZE("capture_size", v.i64, 0, 0, INT_MAX,
                          OPTDEF_INT64(64 * 1024 * 1024)),
            OPT_FLAG("capture_stdout", v.i, MP_CMD_OPT_ARG),
            OPT_FLAG("capture_stderr", v.i, MP_CMD_OPT_ARG),
        },
        .spawn_thread = true,
        .can_abort = true,
    },

    { "set", cmd_set, {OPT_STRING("name", v.s, 0), OPT_STRING("value", v.s, 0)}},
    { "change-list", cmd_change_list, { OPT_STRING("name", v.s, 0),
                                        OPT_STRING("operation", v.s, 0),
                                        OPT_STRING("value", v.s, 0) }},
    { "add", cmd_add_cycle, { OPT_STRING("name", v.s, 0),
                              OPT_DOUBLE("value", v.d, 0, OPTDEF_DOUBLE(1)), },
        .allow_auto_repeat = true,
        .scalable = true,
    },
    { "cycle", cmd_add_cycle, { OPT_STRING("name", v.s, 0),
                                OPT_CYCLEDIR("value", v.d, 0, OPTDEF_DOUBLE(1)), },
        .allow_auto_repeat = true,
        .scalable = true,
        .priv = "",
    },
    { "multiply", cmd_multiply, { OPT_STRING("name", v.s, 0),
                                  OPT_DOUBLE("value", v.d, 0)},
        .allow_auto_repeat = true},

    { "cycle-values", cmd_cycle_values, { OPT_STRING("arg0", v.s, 0),
                                          OPT_STRING("arg1", v.s, 0),
                                          OPT_STRING("argN", v.s, 0), },
        .vararg = true},

    { "enable-section", cmd_enable_input_section,
        {
            OPT_STRING("name", v.s, 0),
            OPT_FLAGS("flags", v.i, MP_CMD_OPT_ARG,
                      ({"default", 0},
                       {"exclusive", MP_INPUT_EXCLUSIVE},
                       {"allow-hide-cursor", MP_INPUT_ALLOW_HIDE_CURSOR},
                       {"allow-vo-dragging", MP_INPUT_ALLOW_VO_DRAGGING})),
        }
    },
    { "disable-section", cmd_disable_input_section,
        {OPT_STRING("name", v.s, 0) }},
    { "define-section", cmd_define_input_section,
        {
            OPT_STRING("name", v.s, 0),
            OPT_STRING("contents", v.s, 0),
            OPT_CHOICE("flags", v.i, MP_CMD_OPT_ARG,
                       ({"default", 0}, {"force", 1})),
        },
    },

    { "ab-loop", cmd_ab_loop },

    { "drop-buffers", cmd_drop_buffers, },

    { "af", cmd_filter, { OPT_STRING("operation", v.s, 0),
                          OPT_STRING("value", v.s, 0), },
        .priv = &(const int){STREAM_AUDIO} },
    { "vf", cmd_filter, { OPT_STRING("operation", v.s, 0),
                          OPT_STRING("value", v.s, 0), },
        .priv = &(const int){STREAM_VIDEO} },

    { "af-command", cmd_filter_command, { OPT_STRING("label", v.s, 0),
                                          OPT_STRING("command", v.s, 0),
                                          OPT_STRING("argument", v.s, 0), },
        .priv = &(const int){STREAM_AUDIO} },
    { "vf-command", cmd_filter_command, { OPT_STRING("label", v.s, 0),
                                          OPT_STRING("command", v.s, 0),
                                          OPT_STRING("argument", v.s, 0), },
        .priv = &(const int){STREAM_VIDEO} },

    { "ao-reload", cmd_ao_reload },

    { "script-binding", cmd_script_binding, { OPT_STRING("name", v.s, 0) },
        .allow_auto_repeat = true, .on_updown = true},

    { "script-message", cmd_script_message, { OPT_STRING("args", v.s, 0) },
        .vararg = true },
    { "script-message-to", cmd_script_message_to, { OPT_STRING("target", v.s, 0),
                                                    OPT_STRING("args", v.s, 0) },
        .vararg = true },

    { "overlay-add", cmd_overlay_add, { OPT_INT("id", v.i, 0),
                                        OPT_INT("x", v.i, 0),
                                        OPT_INT("y", v.i, 0),
                                        OPT_STRING("file", v.s, 0),
                                        OPT_INT("offset", v.i, 0),
                                        OPT_STRING("fmt", v.s, 0),
                                        OPT_INT("w", v.i, 0),
                                        OPT_INT("h", v.i, 0),
                                        OPT_INT("stride", v.i, 0), }},
    { "overlay-remove", cmd_overlay_remove, { OPT_INT("id", v.i, 0) } },

    { "write-watch-later-config", cmd_write_watch_later_config },

    { "hook-add", cmd_hook_add, { OPT_STRING("arg0", v.s, 0),
                                  OPT_INT("arg1", v.i, 0),
                                  OPT_INT("arg2", v.i, 0) }},
    { "hook-ack", cmd_hook_ack, { OPT_INT("arg0", v.i, 0) }},

    { "mouse", cmd_mouse, { OPT_INT("x", v.i, 0),
                            OPT_INT("y", v.i, 0),
                            OPT_INT("button", v.i, 0, OPTDEF_INT(-1)),
                            OPT_CHOICE("mode", v.i, MP_CMD_OPT_ARG,
                                       ({"single", 0}, {"double", 1})), }},
    { "keypress", cmd_key, { OPT_STRING("name", v.s, 0) },
        .priv = &(const int){0}},
    { "keydown", cmd_key, { OPT_STRING("name", v.s, 0) },
        .priv = &(const int){MP_KEY_STATE_DOWN}},
    { "keyup", cmd_key, { OPT_STRING("name", v.s, MP_CMD_OPT_ARG) },
        .priv = &(const int){MP_KEY_STATE_UP}},

    { "apply-profile", cmd_apply_profile, {OPT_STRING("name", v.s, 0)} },

    { "load-script", cmd_load_script, {OPT_STRING("filename", v.s, 0)} },

    { "dump-cache", cmd_dump_cache, { OPT_TIME("start", v.d, 0,
                                               .min = MP_NOPTS_VALUE),
                                      OPT_TIME("end", v.d, 0,
                                               .min = MP_NOPTS_VALUE),
                                      OPT_STRING("filename", v.s, 0) },
        .exec_async = true,
        .can_abort = true,
    },

    { "ab-loop-dump-cache", cmd_dump_cache_ab, { OPT_STRING("filename", v.s, 0) },
        .exec_async = true,
        .can_abort = true,
    },

    { "ab-loop-align-cache", cmd_align_cache_ab },

    {0}
};

#undef OPT_BASE_STRUCT
#undef ARG

void command_uninit(struct MPContext *mpctx)
{
    struct command_ctx *ctx = mpctx->command_ctx;

    assert(!ctx->cache_dump_cmd); // closing the demuxer must have aborted it

    overlay_uninit(mpctx);
    ao_hotplug_destroy(ctx->hotplug);

    talloc_free(mpctx->command_ctx);
    mpctx->command_ctx = NULL;
}

void command_init(struct MPContext *mpctx)
{
    struct command_ctx *ctx = talloc(NULL, struct command_ctx);
    *ctx = (struct command_ctx){
        .last_seek_pts = MP_NOPTS_VALUE,
    };
    mpctx->command_ctx = ctx;

    int num_base = MP_ARRAY_SIZE(mp_properties_base);
    int num_opts = m_config_get_co_count(mpctx->mconfig);
    ctx->properties =
        talloc_zero_array(ctx, struct m_property, num_base + num_opts + 1);
    memcpy(ctx->properties, mp_properties_base, sizeof(mp_properties_base));

    int count = num_base;
    for (int n = 0; n < num_opts; n++) {
        struct m_config_option *co = m_config_get_co_index(mpctx->mconfig, n);
        assert(co->name[0]);
        if (co->opt->flags & M_OPT_NOPROP)
            continue;

        struct m_property prop = {
            .name = co->name,
            .call = mp_property_generic_option,
            .is_option = true,
        };

        if (co->opt->type == &m_option_type_alias) {
            prop.priv = co->opt->priv;

            prop.call = co->opt->deprecation_message ?
                            mp_property_deprecated_alias : mp_property_alias;

            // Check whether this eventually arrives at a real option. If not,
            // it's some CLI special handling thing. For example, "nosound" is
            // mapped to "no-audio", which has CLI special-handling, and cannot
            // be set as property.
            struct m_config_option *co2 = co;
            while (co2 && co2->opt->type == &m_option_type_alias) {
                const char *alias = (const char *)co2->opt->priv;
                co2 = m_config_get_co_raw(mpctx->mconfig, bstr0(alias));
            }
            if (!co2)
                continue;
        }

        // The option might be covered by a manual property already.
        if (m_property_list_find(ctx->properties, prop.name))
            continue;

        ctx->properties[count++] = prop;
    }
}

static void command_event(struct MPContext *mpctx, int event, void *arg)
{
    struct command_ctx *ctx = mpctx->command_ctx;

    if (event == MPV_EVENT_START_FILE) {
        ctx->last_seek_pts = MP_NOPTS_VALUE;
        ctx->marked_pts = MP_NOPTS_VALUE;
    }

    if (event == MPV_EVENT_IDLE)
        ctx->is_idle = true;
    if (event == MPV_EVENT_START_FILE)
        ctx->is_idle = false;
    if (event == MPV_EVENT_END_FILE || event == MPV_EVENT_FILE_LOADED) {
        // Update chapters - does nothing if something else is visible.
        set_osd_bar_chapters(mpctx, OSD_BAR_SEEK);
    }
}

void handle_command_updates(struct MPContext *mpctx)
{
    struct command_ctx *ctx = mpctx->command_ctx;

    // This is a bit messy: ao_hotplug wakes up the player, and then we have
    // to recheck the state. Then the client(s) will read the property.
    if (ctx->hotplug && ao_hotplug_check_update(ctx->hotplug))
        mp_notify_property(mpctx, "audio-device-list");

    // Depends on polling demuxer wakeup callback notifications.
    cache_dump_poll(mpctx);
}

void mp_notify(struct MPContext *mpctx, int event, void *arg)
{
    // The OSD can implicitly reference some properties.
    mpctx->osd_idle_update = true;

    command_event(mpctx, event, arg);

    mp_client_broadcast_event(mpctx, event, arg);
}

static void update_priority(struct MPContext *mpctx)
{
#if HAVE_WIN32_DESKTOP
    struct MPOpts *opts = mpctx->opts;
    if (opts->w32_priority > 0)
        SetPriorityClass(GetCurrentProcess(), opts->w32_priority);
#endif
}

void mp_option_change_callback(void *ctx, struct m_config_option *co, int flags)
{
    struct MPContext *mpctx = ctx;
    struct command_ctx *cmd = mpctx->command_ctx;

    if (flags & UPDATE_TERM)
        mp_update_logging(mpctx, false);

    if (flags & UPDATE_OSD) {
        for (int n = 0; n < NUM_PTRACKS; n++) {
            struct track *track = mpctx->current_track[n][STREAM_SUB];
            struct dec_sub *sub = track ? track->d_sub : NULL;
            if (sub)
                sub_update_opts(track->d_sub);
        }
        osd_changed(mpctx->osd);
        mp_wakeup_core(mpctx);
    }

    if (flags & UPDATE_BUILTIN_SCRIPTS)
        mp_load_builtin_scripts(mpctx);

    if (flags & UPDATE_IMGPAR) {
        struct track *track = mpctx->current_track[0][STREAM_VIDEO];
        if (track && track->dec) {
            mp_decoder_wrapper_reset_params(track->dec);
            mp_force_video_refresh(mpctx);
        }
    }

    if (flags & UPDATE_INPUT) {
        mp_input_update_opts(mpctx->input);

        // Rather coarse change-detection, but sufficient effort.
        struct MPOpts *opts = mpctx->opts;
        if (!bstr_equals(bstr0(cmd->cur_ipc), bstr0(opts->ipc_path)) ||
            !bstr_equals(bstr0(cmd->cur_ipc_input), bstr0(opts->input_file)))
        {
            talloc_free(cmd->cur_ipc);
            talloc_free(cmd->cur_ipc_input);
            cmd->cur_ipc = talloc_strdup(cmd, opts->ipc_path);
            cmd->cur_ipc_input = talloc_strdup(cmd, opts->input_file);
            mp_uninit_ipc(mpctx->ipc_ctx);
            mpctx->ipc_ctx = mp_init_ipc(mpctx->clients, mpctx->global);
        }
    }

    if (flags & UPDATE_AUDIO)
        reload_audio_output(mpctx);

    if (flags & UPDATE_PRIORITY)
        update_priority(mpctx);

    if (flags & UPDATE_SCREENSAVER)
        update_screensaver_state(mpctx);

    if (flags & UPDATE_VOL)
        audio_update_volume(mpctx);

    if (flags & UPDATE_LAVFI_COMPLEX)
        update_lavfi_complex(mpctx);

    if (flags & UPDATE_VO_RESIZE) {
        if (mpctx->video_out)
            vo_control(mpctx->video_out, VOCTRL_EXTERNAL_RESIZE, NULL);
    }
}

void mp_notify_property(struct MPContext *mpctx, const char *property)
{
    mp_client_property_change(mpctx, property);
}<|MERGE_RESOLUTION|>--- conflicted
+++ resolved
@@ -1453,14 +1453,8 @@
     if (!mpctx->demuxer)
         return M_PROPERTY_UNAVAILABLE;
 
-<<<<<<< HEAD
-    struct demux_ctrl_reader_state s;
-    if (demux_control(mpctx->demuxer, DEMUXER_CTRL_GET_READER_STATE, &s) < 1)
-        return M_PROPERTY_UNAVAILABLE;
-=======
     struct demux_reader_state s;
     demux_get_reader_state(mpctx->demuxer, &s);
->>>>>>> b12cd406
 
     uint64_t val = s.bytes_per_second;
 
